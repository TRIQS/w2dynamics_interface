# Generate the sphinx config file
configure_file(${CMAKE_CURRENT_SOURCE_DIR}/conf.py.in ${CMAKE_CURRENT_BINARY_DIR}/conf.py @ONLY)

# ---------------------------------
# Top Sphinx target
# ---------------------------------
# Sphinx has internal caching, always run it
add_custom_target(docs_sphinx ALL)
add_custom_command(
  TARGET docs_sphinx
<<<<<<< HEAD
  COMMAND PYTHONPATH=${CMAKE_BINARY_DIR}/python:${CMAKE_BINARY_DIR}/w2dyn_project/src:$ENV{PYTHONPATH} ${TRIQS_SPHINXBUILD_EXECUTABLE} -c . -j8 -b html ${CMAKE_CURRENT_SOURCE_DIR} html
)

=======
  COMMAND PYTHONPATH=${PROJECT_BINARY_DIR}/python:$ENV{PYTHONPATH} ${TRIQS_SPHINXBUILD_EXECUTABLE} -c . -j8 -b html ${CMAKE_CURRENT_SOURCE_DIR} html
)

option(Sphinx_Only "When building the documentation, skip the Python Modules and the generation of C++ Api and example outputs" OFF)
if(NOT Sphinx_Only)
  # Autodoc usage requires the python modules to be built first
  get_property(CPP2PY_MODULES_LIST GLOBAL PROPERTY CPP2PY_MODULES_LIST)
  if(CPP2PY_MODULES_LIST)
    add_dependencies(docs_sphinx ${CPP2PY_MODULES_LIST})
  endif()

  # Generation of C++ Api and Example Outputs
  add_dependencies(docs_sphinx docs_cpp2rst docs_example_output)
endif()

>>>>>>> 483dc46b
# ---------------------------------
# Install
# ---------------------------------
install(DIRECTORY ${CMAKE_CURRENT_BINARY_DIR}/html/ COMPONENT documentation DESTINATION share/doc/w2dynamics_interface
  FILES_MATCHING
  REGEX "\\.(html|pdf|png|gif|jpg|svg|js|xsl|css|py|txt|inv|bib)$"
  PATTERN "_*"
)<|MERGE_RESOLUTION|>--- conflicted
+++ resolved
@@ -8,27 +8,9 @@
 add_custom_target(docs_sphinx ALL)
 add_custom_command(
   TARGET docs_sphinx
-<<<<<<< HEAD
-  COMMAND PYTHONPATH=${CMAKE_BINARY_DIR}/python:${CMAKE_BINARY_DIR}/w2dyn_project/src:$ENV{PYTHONPATH} ${TRIQS_SPHINXBUILD_EXECUTABLE} -c . -j8 -b html ${CMAKE_CURRENT_SOURCE_DIR} html
+  COMMAND PYTHONPATH=${PROJECT_BINARY_DIR}/python:${PROJECT_BINARY_DIR}/w2dyn_project/src:$ENV{PYTHONPATH} ${TRIQS_SPHINXBUILD_EXECUTABLE} -c . -j8 -b html ${CMAKE_CURRENT_SOURCE_DIR} html
 )
 
-=======
-  COMMAND PYTHONPATH=${PROJECT_BINARY_DIR}/python:$ENV{PYTHONPATH} ${TRIQS_SPHINXBUILD_EXECUTABLE} -c . -j8 -b html ${CMAKE_CURRENT_SOURCE_DIR} html
-)
-
-option(Sphinx_Only "When building the documentation, skip the Python Modules and the generation of C++ Api and example outputs" OFF)
-if(NOT Sphinx_Only)
-  # Autodoc usage requires the python modules to be built first
-  get_property(CPP2PY_MODULES_LIST GLOBAL PROPERTY CPP2PY_MODULES_LIST)
-  if(CPP2PY_MODULES_LIST)
-    add_dependencies(docs_sphinx ${CPP2PY_MODULES_LIST})
-  endif()
-
-  # Generation of C++ Api and Example Outputs
-  add_dependencies(docs_sphinx docs_cpp2rst docs_example_output)
-endif()
-
->>>>>>> 483dc46b
 # ---------------------------------
 # Install
 # ---------------------------------
