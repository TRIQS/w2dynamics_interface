--- conflicted
+++ resolved
@@ -42,12 +42,8 @@
 project = '@PROJECT_NAME@'
 version = '@PROJECT_VERSION@'
 
-<<<<<<< HEAD
 copyright = u'2019, Simons Foundation'
 author = u'A. Hausoel and N. Wentzell'
-=======
-copyright = '2017-2018 N. Wentzell, O. Parcollet 2018-2021 The Simons Foundation, authors: N. Wentzell, D. Simons, H. Strand, O. Parcollet'
->>>>>>> 77212097
 
 mathjax_path = "https://cdnjs.cloudflare.com/ajax/libs/mathjax/2.7.7/MathJax.js?config=default"
 templates_path = ['@CMAKE_CURRENT_SOURCE_DIR@/_templates']
@@ -77,19 +73,9 @@
 }
 
 html_show_sphinx = False
-<<<<<<< HEAD
-html_context = {'header_title': '@PROJECT_NAME@',
-                'header_subtitle': 'Interface to the w2dynamics impurity solver',
-                'header_links': [['Install', 'install'],
-                                 ['Documentation', 'documentation'],
-                                 ['Tutorials','tutorials'],
-                                 ['Issues', 'issues'],
-                                 ['About @PROJECT_NAME@', 'about']]}
-=======
 
 html_context = {'header_title': '@PROJECT_NAME@'}
 
->>>>>>> 77212097
 html_static_path = ['@CMAKE_CURRENT_SOURCE_DIR@/_static']
 html_sidebars = {'index': ['sideb.html', 'searchbox.html']}
 
