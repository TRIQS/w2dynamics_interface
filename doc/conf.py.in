--- conflicted
+++ resolved
@@ -20,16 +20,11 @@
 
 source_suffix = '.rst'
 
-<<<<<<< HEAD
-project = u'w2dynamics_interface'
+project = '@PROJECT_NAME@'
+version = '@PROJECT_VERSION@'
+
 copyright = u'2019, Simons Foundation'
 author = u'A. Hausoel and N. Wentzell'
-=======
-project = '@PROJECT_NAME@'
->>>>>>> 3dd1d91a
-version = '@PROJECT_VERSION@'
-
-copyright = '2017-2018 N. Wentzell, O. Parcollet 2018-2019 The Simons Foundation, authors: N. Wentzell, D. Simons, H. Strand, O. Parcollet'
 
 mathjax_path = "https://raw.githubusercontent.com/mathjax/MathJax/2.7.8/MathJax.js"
 templates_path = ['@CMAKE_CURRENT_SOURCE_DIR@/_templates']
@@ -37,29 +32,16 @@
 html_theme = 'triqs'
 html_theme_path = ['@CMAKE_CURRENT_SOURCE_DIR@/themes']
 html_show_sphinx = False
-<<<<<<< HEAD
-html_context = {'header_title': 'w2dynamics_interface',
+html_context = {'header_title': '@PROJECT_NAME@',
                 'header_subtitle': 'Interface to the w2dynamics impurity solver',
-=======
-html_context = {'header_title': '@PROJECT_NAME@',
-                'header_subtitle': 'An example application using cpp2py and <a class="triqs" style="font-size: 12px" href="https://triqs.github.io">TRIQS</a>',
->>>>>>> 3dd1d91a
                 'header_links': [['Install', 'install'],
                                  ['Documentation', 'documentation'],
                                  ['Tutorials','tutorials'],
                                  ['Issues', 'issues'],
-<<<<<<< HEAD
-                                 ['About w2dynamics_interface', 'about']]}
-html_static_path = ['@PROJECT_SOURCE_DIR@/doc/_static']
-html_sidebars = {'index': ['sideb.html', 'searchbox.html']}
-
-htmlhelp_basename = 'w2dynamics_interface_doc'
-=======
                                  ['About @PROJECT_NAME@', 'about']]}
 html_static_path = ['@CMAKE_CURRENT_SOURCE_DIR@/_static']
 html_sidebars = {'index': ['sideb.html', 'searchbox.html']}
 
 htmlhelp_basename = '@PROJECT_NAME@doc'
->>>>>>> 3dd1d91a
 
 intersphinx_mapping = {'python': ('http://docs.python.org/2.7', None), 'triqslibs': ('https://triqs.github.io/triqs/latest', None)}