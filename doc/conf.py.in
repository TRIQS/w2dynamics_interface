--- conflicted
+++ resolved
@@ -49,19 +49,8 @@
 project = '@PROJECT_NAME@'
 version = '@PROJECT_VERSION@'
 
-<<<<<<< HEAD
 copyright = u'2019, Simons Foundation'
 author = u'A. Hausoel and N. Wentzell'
-=======
-# this makes the current project version available as var in every rst file
-rst_epilog = """
-.. |PROJECT_VERSION| replace:: {version}
-""".format(
-version = version,
-)
-
-copyright = '2018-2021 The Simons Foundation, authors: A. Hampel, O. Parcollet, D. Simons, H. Strand, N. Wentzell'
->>>>>>> c8955dcc
 
 mathjax_path = "https://cdnjs.cloudflare.com/ajax/libs/mathjax/2.7.7/MathJax.js?config=default"
 templates_path = ['@CMAKE_CURRENT_SOURCE_DIR@/_templates']
