--- conflicted
+++ resolved
@@ -85,7 +85,6 @@
     - name: Install homebrew dependencies
       if: matrix.os == 'macos-12'
       run: |
-<<<<<<< HEAD
         brew install gcc@12 llvm boost fftw hdf5 open-mpi openblas
         brew install wentzell/triqs/nfft
         pip3 install mako numpy scipy mpi4py
@@ -98,16 +97,6 @@
       if: ${{ contains(matrix.cxx, 'clang') }}
       run:
         echo "CXXFLAGS=-stdlib=libc++" >> $GITHUB_ENV
-=======
-        brew install ccache gcc@12 llvm boost fftw hdf5 open-mpi openblas
-        mkdir $HOME/.venv
-        python3 -m venv $HOME/.venv/my_python
-        source $HOME/.venv/my_python/bin/activate
-        pip install mako numpy scipy mpi4py
-        pip install -r requirements.txt
-        echo "VIRTUAL_ENV=$VIRTUAL_ENV" >> $GITHUB_ENV
-        echo "PATH=$PATH" >> $GITHUB_ENV
->>>>>>> 2ec749ad
 
     - name: add clang cxxflags
       if: ${{ contains(matrix.cxx, 'clang') }}
