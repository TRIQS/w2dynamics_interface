def projectName = "w2dynamics_interface" /* set to app/repo name */

def dockerName = projectName.toLowerCase();
/* which platform to build documentation on */
def documentationPlatform = "ubuntu-clang"
/* depend on triqs upstream branch/project */
def triqsBranch = env.CHANGE_TARGET ?: env.BRANCH_NAME
def triqsProject = '/TRIQS/triqs/' + triqsBranch.replaceAll('/', '%2F')
/* whether to keep and publish the results */
def keepInstall = !env.BRANCH_NAME.startsWith("PR-")

properties([
  disableConcurrentBuilds(),
  buildDiscarder(logRotator(numToKeepStr: '10', daysToKeepStr: '30')),
  pipelineTriggers(keepInstall ? [
    upstream(
      threshold: 'SUCCESS',
      upstreamProjects: triqsProject
    )
  ] : [])
])

/* map of all builds to run, populated below */
def platforms = [:]

/****************** linux builds (in docker) */
/* Each platform must have a cooresponding Dockerfile.PLATFORM in triqs/packaging */
def dockerPlatforms = ["ubuntu-clang", "ubuntu-gcc", "centos-gcc"]
/* .each is currently broken in jenkins */
for (int i = 0; i < dockerPlatforms.size(); i++) {
  def platform = dockerPlatforms[i]
  platforms[platform] = { -> node('docker') {
    stage(platform) { timeout(time: 1, unit: 'HOURS') {
      checkout scm
      /* construct a Dockerfile for this base */
      sh """
      ( echo "FROM flatironinstitute/triqs:${triqsBranch}-${env.STAGE_NAME}" ; sed '0,/^FROM /d' Dockerfile ) > Dockerfile.jenkins
        mv -f Dockerfile.jenkins Dockerfile
      """
      /* build and tag */
      def img = docker.build("flatironinstitute/${dockerName}:${env.BRANCH_NAME}-${env.STAGE_NAME}", "--build-arg APPNAME=${projectName} --build-arg BUILD_DOC=${platform==documentationPlatform} --build-arg BUILD_ID=${env.BUILD_TAG} .")
      catchError(buildResult: 'UNSTABLE', stageResult: 'UNSTABLE') {
        img.inside() {
          sh "make -C \$BUILD/${projectName} test CTEST_OUTPUT_ON_FAILURE=1"
        }
      }
      if (!keepInstall) {
        sh "docker rmi --no-prune ${img.imageName()}"
      }
    } }
  } }
}

/****************** osx builds (on host) */
def osxPlatforms = [
  ["gcc", ['CC=gcc-9', 'CXX=g++-9', 'FC=gfortran-9']],
  ["clang", ['CC=$BREW/opt/llvm/bin/clang', 'CXX=$BREW/opt/llvm/bin/clang++', 'FC=gfortran-9', 'CXXFLAGS=-I$BREW/opt/llvm/include', 'LDFLAGS=-L$BREW/opt/llvm/lib']]
]
for (int i = 0; i < osxPlatforms.size(); i++) {
  def platformEnv = osxPlatforms[i]
  def platform = platformEnv[0]
  platforms["osx-$platform"] = { -> node('osx && triqs') {
    stage("osx-$platform") { timeout(time: 1, unit: 'HOURS') {
      def srcDir = pwd()
      def tmpDir = pwd(tmp:true)
      def buildDir = "$tmpDir/build"
      /* install real branches in a fixed predictable place so apps can find them */
      def installDir = keepInstall ? "${env.HOME}/install/${projectName}/${env.BRANCH_NAME}/${platform}" : "$tmpDir/install"
      def triqsDir = "${env.HOME}/install/triqs/${triqsBranch}/${platform}"
      def venv = triqsDir
      dir(installDir) {
        deleteDir()
      }

      checkout scm

      def hdf5 = "${env.BREW}/opt/hdf5@1.10"
      dir(buildDir) { withEnv(platformEnv[1].collect { it.replace('\$BREW', env.BREW) } + [
	  "PATH=$venv/bin:${env.BREW}/bin:/usr/bin:/bin:/usr/sbin",
	  "HDF5_ROOT=$hdf5",
          "C_INCLUDE_PATH=$hdf5/include:${env.BREW}/include",
	  "CPLUS_INCLUDE_PATH=$venv/include:$hdf5/include:${env.BREW}/include",
	  "LIBRARY_PATH=$venv/lib:$hdf5/lib:${env.BREW}/lib",
          "LD_LIBRARY_PATH=$hdf5/lib",
          "PYTHONPATH=$installDir/lib/python3.7/site-packages",
	  "CMAKE_PREFIX_PATH=$venv/lib/cmake/triqs",
          "NPY_DISTUTILS_APPEND_FLAGS=1"]) {
        deleteDir()
        /* note: this is installing into the parent (triqs) venv (install dir), which is thus shared among apps and so not be completely safe */
        sh "pip3 install -U -r $srcDir/requirements.txt"
        sh "cmake $srcDir -DCMAKE_INSTALL_PREFIX=$installDir -DTRIQS_ROOT=$triqsDir -DBuild_Deps=Always"
        sh "make -j2"
        catchError(buildResult: 'UNSTABLE', stageResult: 'UNSTABLE') { try {
          sh "make test CTEST_OUTPUT_ON_FAILURE=1"
        } catch (exc) {
          archiveArtifacts(artifacts: 'Testing/Temporary/LastTest.log')
          throw exc
        } }
        sh "make install"
      } }
    } }
  } }
}

/****************** wrap-up */
def error = null
try {
  parallel platforms
  if (keepInstall) { node("docker") {
    /* Publish results */
    stage("publish") { timeout(time: 5, unit: 'MINUTES') {
      def commit = sh(returnStdout: true, script: "git rev-parse HEAD").trim()
      def release = env.BRANCH_NAME == "master" || env.BRANCH_NAME == "unstable" || sh(returnStdout: true, script: "git describe --exact-match HEAD || true").trim()
      def workDir = pwd(tmp:true)
      lock('triqs_publish') {
      /* Update documention on gh-pages branch */
      dir("$workDir/gh-pages") {
        def subdir = "${projectName}/${env.BRANCH_NAME}"
        git(url: "ssh://git@github.com/TRIQS/TRIQS.github.io.git", branch: "master", credentialsId: "ssh", changelog: false)
        sh "rm -rf ${subdir}"
        docker.image("flatironinstitute/${dockerName}:${env.BRANCH_NAME}-${documentationPlatform}").inside() {
          sh """#!/bin/bash -ex
            base=\$INSTALL/share/doc
            dir="${projectName}"
            [[ -d \$base/triqs_\$dir ]] && dir=triqs_\$dir || [[ -d \$base/\$dir ]]
            cp -rp \$base/\$dir ${subdir}
          """
        }
        sh "git add -A ${subdir}"
        sh """
          git commit --author='Flatiron Jenkins <jenkins@flatironinstitute.org>' --allow-empty -m 'Generated documentation for ${subdir}' -m '${env.BUILD_TAG} ${commit}'
        """
        // note: credentials used above don't work (need JENKINS-28335)
        sh "git push origin master"
      }
      /* Update packaging repo submodule */
      if (release) { dir("$workDir/packaging") { try {
        git(url: "ssh://git@github.com/TRIQS/packaging.git", branch: env.BRANCH_NAME, credentialsId: "ssh", changelog: false)
        // note: credentials used above don't work (need JENKINS-28335)
        sh """#!/bin/bash -ex
          dir="${projectName}"
          [[ -d triqs_\$dir ]] && dir=triqs_\$dir || [[ -d \$dir ]]
          echo "160000 commit ${commit}\t\$dir" | git update-index --index-info
          git commit --author='Flatiron Jenkins <jenkins@flatironinstitute.org>' -m 'Autoupdate ${projectName}' -m '${env.BUILD_TAG}'
          git push origin ${env.BRANCH_NAME}
        """
      } catch (err) {
        /* Ignore, non-critical -- might not exist on this branch */
        echo "Failed to update packaging repo"
      } } }
      }
    } }
  } }
} catch (err) {
  error = err
} finally {
  /* send email on build failure (declarative pipeline's post section would work better) */
  if ((error != null || currentBuild.currentResult != 'SUCCESS') && env.BRANCH_NAME != "jenkins") emailext(
    subject: "\$PROJECT_NAME - Build # \$BUILD_NUMBER - FAILED",
    body: """\$PROJECT_NAME - Build # \$BUILD_NUMBER - FAILED

Check console output at \$BUILD_URL to view full results.

Building \$BRANCH_NAME for \$CAUSE
\$JOB_DESCRIPTION

Changes:
\$CHANGES

End of build log:
\${BUILD_LOG,maxLines=60}
    """,
<<<<<<< HEAD
    to: 'nwentzell@flatironinstitute.org, dsimon@flatironinstitute.org, andreas.hausoel@physik.uni-wuerzburg.de',
=======
    to: 'nwentzell@flatironinstitute.org, dsimon@flatironinstitute.org',
>>>>>>> 8a62e24e
    recipientProviders: [
      [$class: 'DevelopersRecipientProvider'],
    ],
    replyTo: '$DEFAULT_REPLYTO'
  )
  if (error != null) throw error
}<|MERGE_RESOLUTION|>--- conflicted
+++ resolved
@@ -170,11 +170,7 @@
 End of build log:
 \${BUILD_LOG,maxLines=60}
     """,
-<<<<<<< HEAD
-    to: 'nwentzell@flatironinstitute.org, dsimon@flatironinstitute.org, andreas.hausoel@physik.uni-wuerzburg.de',
-=======
     to: 'nwentzell@flatironinstitute.org, dsimon@flatironinstitute.org',
->>>>>>> 8a62e24e
     recipientProviders: [
       [$class: 'DevelopersRecipientProvider'],
     ],
