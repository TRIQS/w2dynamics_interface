def projectName = "w2dynamics_interface" /* set to app/repo name */

def dockerName = projectName.toLowerCase();
/* which platform to build documentation on */
def documentationPlatform = "ubuntu-clang"
/* depend on triqs upstream branch/project */
def triqsBranch = env.CHANGE_TARGET ?: env.BRANCH_NAME
def triqsProject = '/TRIQS/triqs/' + triqsBranch.replaceAll('/', '%2F')
/* whether to keep and publish the results */
def keepInstall = !env.BRANCH_NAME.startsWith("PR-")

properties([
  disableConcurrentBuilds(),
  buildDiscarder(logRotator(numToKeepStr: '10', daysToKeepStr: '30')),
  pipelineTriggers(keepInstall ? [
    upstream(
      threshold: 'SUCCESS',
      upstreamProjects: triqsProject
    )
  ] : [])
])

/* map of all builds to run, populated below */
def platforms = [:]

/****************** linux builds (in docker) */
/* Each platform must have a cooresponding Dockerfile.PLATFORM in triqs/packaging */
def dockerPlatforms = ["ubuntu-clang", "ubuntu-gcc", "centos-gcc"]
/* .each is currently broken in jenkins */
for (int i = 0; i < dockerPlatforms.size(); i++) {
  def platform = dockerPlatforms[i]
  platforms[platform] = { -> node('docker') {
    stage(platform) { timeout(time: 1, unit: 'HOURS') {
      checkout scm
      /* construct a Dockerfile for this base */
      sh """
      ( echo "FROM flatironinstitute/triqs:${triqsBranch}-${env.STAGE_NAME}" ; sed '0,/^FROM /d' Dockerfile ) > Dockerfile.jenkins
        mv -f Dockerfile.jenkins Dockerfile
      """
      /* build and tag */
      def img = docker.build("flatironinstitute/${dockerName}:${env.BRANCH_NAME}-${env.STAGE_NAME}", "--build-arg APPNAME=${projectName} --build-arg BUILD_DOC=${platform==documentationPlatform} --build-arg BUILD_ID=${env.BUILD_TAG} .")
      catchError(buildResult: 'UNSTABLE', stageResult: 'UNSTABLE') {
        img.inside() {
          sh "make -C \$BUILD/${projectName} test CTEST_OUTPUT_ON_FAILURE=1"
        }
      }
      if (!keepInstall) {
        sh "docker rmi --no-prune ${img.imageName()}"
      }
    } }
  } }
}

/****************** osx builds (on host) */
def osxPlatforms = [
  ["gcc", ['CC=gcc-9', 'CXX=g++-9', 'FC=gfortran-9']],
  ["clang", ['CC=$BREW/opt/llvm/bin/clang', 'CXX=$BREW/opt/llvm/bin/clang++', 'FC=gfortran-9', 'CXXFLAGS=-I$BREW/opt/llvm/include', 'LDFLAGS=-L$BREW/opt/llvm/lib']]
]
for (int i = 0; i < osxPlatforms.size(); i++) {
  def platformEnv = osxPlatforms[i]
  def platform = platformEnv[0]
  platforms["osx-$platform"] = { -> node('osx && triqs') {
    stage("osx-$platform") { timeout(time: 1, unit: 'HOURS') {
      def srcDir = pwd()
      def tmpDir = pwd(tmp:true)
      def buildDir = "$tmpDir/build"
      /* install real branches in a fixed predictable place so apps can find them */
      def installDir = keepInstall ? "${env.HOME}/install/${projectName}/${env.BRANCH_NAME}/${platform}" : "$tmpDir/install"
      def triqsDir = "${env.HOME}/install/triqs/${triqsBranch}/${platform}"
      def venv = triqsDir
      dir(installDir) {
        deleteDir()
      }

      checkout scm

      def hdf5 = "${env.BREW}/opt/hdf5@1.10"
      dir(buildDir) { withEnv(platformEnv[1].collect { it.replace('\$BREW', env.BREW) } + [
<<<<<<< HEAD
        "PATH=$triqsDir/bin:${env.BREW}/bin:/usr/bin:/bin:/usr/sbin",
        "CPLUS_INCLUDE_PATH=$triqsDir/include:${env.BREW}/include",
        "LIBRARY_PATH=$triqsDir/lib:${env.BREW}/lib",
        "CMAKE_PREFIX_PATH=$triqsDir/lib/cmake/triqs",
        "NPY_DISTUTILS_APPEND_FLAGS=1"]) {
=======
	  "PATH=$venv/bin:${env.BREW}/bin:/usr/bin:/bin:/usr/sbin",
	  "HDF5_ROOT=$hdf5",
          "C_INCLUDE_PATH=$hdf5/include:${env.BREW}/include",
	  "CPLUS_INCLUDE_PATH=$venv/include:$hdf5/include:${env.BREW}/include",
	  "LIBRARY_PATH=$venv/lib:$hdf5/lib:${env.BREW}/lib",
          "LD_LIBRARY_PATH=$hdf5/lib",
          "PYTHONPATH=$installDir/lib/python3.7/site-packages",
	  "CMAKE_PREFIX_PATH=$venv/lib/cmake/triqs"]) {
>>>>>>> 80bc09e1
        deleteDir()
        /* note: this is installing into the parent (triqs) venv (install dir), which is thus shared among apps and so not be completely safe */
        sh "pip3 install -U -r $srcDir/requirements.txt"
        sh "cmake $srcDir -DCMAKE_INSTALL_PREFIX=$installDir -DTRIQS_ROOT=$triqsDir -DBuild_Deps=Always"
        sh "make -j2"
        catchError(buildResult: 'UNSTABLE', stageResult: 'UNSTABLE') { try {
          sh "make test CTEST_OUTPUT_ON_FAILURE=1"
        } catch (exc) {
          archiveArtifacts(artifacts: 'Testing/Temporary/LastTest.log')
          throw exc
        } }
        sh "make install"
      } }
    } }
  } }
}

/****************** wrap-up */
try {
  parallel platforms
  if (keepInstall) { node("docker") {
    /* Publish results */
    stage("publish") { timeout(time: 5, unit: 'MINUTES') {
      def commit = sh(returnStdout: true, script: "git rev-parse HEAD").trim()
      def release = env.BRANCH_NAME == "master" || env.BRANCH_NAME == "unstable" || sh(returnStdout: true, script: "git describe --exact-match HEAD || true").trim()
      def workDir = pwd(tmp:true)
      lock('triqs_publish') {
      /* Update documention on gh-pages branch */
      dir("$workDir/gh-pages") {
        def subdir = "${projectName}/${env.BRANCH_NAME}"
        git(url: "ssh://git@github.com/TRIQS/TRIQS.github.io.git", branch: "master", credentialsId: "ssh", changelog: false)
        sh "rm -rf ${subdir}"
        docker.image("flatironinstitute/${dockerName}:${env.BRANCH_NAME}-${documentationPlatform}").inside() {
          sh """#!/bin/bash -ex
            base=\$INSTALL/share/doc
            dir="${projectName}"
            [[ -d \$base/triqs_\$dir ]] && dir=triqs_\$dir || [[ -d \$base/\$dir ]]
            cp -rp \$base/\$dir ${subdir}
          """
        }
        sh "git add -A ${subdir}"
        sh """
          git commit --author='Flatiron Jenkins <jenkins@flatironinstitute.org>' --allow-empty -m 'Generated documentation for ${subdir}' -m '${env.BUILD_TAG} ${commit}'
        """
        // note: credentials used above don't work (need JENKINS-28335)
        sh "git push origin master"
      }
      /* Update packaging repo submodule */
      if (release) { dir("$workDir/packaging") { try {
        git(url: "ssh://git@github.com/TRIQS/packaging.git", branch: env.BRANCH_NAME, credentialsId: "ssh", changelog: false)
        // note: credentials used above don't work (need JENKINS-28335)
        sh """#!/bin/bash -ex
          dir="${projectName}"
          [[ -d triqs_\$dir ]] && dir=triqs_\$dir || [[ -d \$dir ]]
          echo "160000 commit ${commit}\t\$dir" | git update-index --index-info
          git commit --author='Flatiron Jenkins <jenkins@flatironinstitute.org>' -m 'Autoupdate ${projectName}' -m '${env.BUILD_TAG}'
          git push origin ${env.BRANCH_NAME}
        """
      } catch (err) {
        /* Ignore, non-critical -- might not exist on this branch */
        echo "Failed to update packaging repo"
      } } }
      }
    } }
  } }
} catch (err) {
  /* send email on build failure (declarative pipeline's post section would work better) */
  if (env.BRANCH_NAME != "jenkins") emailext(
    subject: "\$PROJECT_NAME - Build # \$BUILD_NUMBER - FAILED",
    body: """\$PROJECT_NAME - Build # \$BUILD_NUMBER - FAILED

$err

Check console output at \$BUILD_URL to view full results.

Building \$BRANCH_NAME for \$CAUSE
\$JOB_DESCRIPTION

Changes:
\$CHANGES

End of build log:
\${BUILD_LOG,maxLines=60}
    """,
    to: 'nwentzell@flatironinstitute.org, dsimon@flatironinstitute.org, andreas.hausoel@physik.uni-wuerzburg.de',
    recipientProviders: [
      [$class: 'DevelopersRecipientProvider'],
    ],
    replyTo: '$DEFAULT_REPLYTO'
  )
  throw err
}<|MERGE_RESOLUTION|>--- conflicted
+++ resolved
@@ -76,13 +76,6 @@
 
       def hdf5 = "${env.BREW}/opt/hdf5@1.10"
       dir(buildDir) { withEnv(platformEnv[1].collect { it.replace('\$BREW', env.BREW) } + [
-<<<<<<< HEAD
-        "PATH=$triqsDir/bin:${env.BREW}/bin:/usr/bin:/bin:/usr/sbin",
-        "CPLUS_INCLUDE_PATH=$triqsDir/include:${env.BREW}/include",
-        "LIBRARY_PATH=$triqsDir/lib:${env.BREW}/lib",
-        "CMAKE_PREFIX_PATH=$triqsDir/lib/cmake/triqs",
-        "NPY_DISTUTILS_APPEND_FLAGS=1"]) {
-=======
 	  "PATH=$venv/bin:${env.BREW}/bin:/usr/bin:/bin:/usr/sbin",
 	  "HDF5_ROOT=$hdf5",
           "C_INCLUDE_PATH=$hdf5/include:${env.BREW}/include",
@@ -90,8 +83,8 @@
 	  "LIBRARY_PATH=$venv/lib:$hdf5/lib:${env.BREW}/lib",
           "LD_LIBRARY_PATH=$hdf5/lib",
           "PYTHONPATH=$installDir/lib/python3.7/site-packages",
-	  "CMAKE_PREFIX_PATH=$venv/lib/cmake/triqs"]) {
->>>>>>> 80bc09e1
+	  "CMAKE_PREFIX_PATH=$venv/lib/cmake/triqs",
+          "NPY_DISTUTILS_APPEND_FLAGS=1"]) {
         deleteDir()
         /* note: this is installing into the parent (triqs) venv (install dir), which is thus shared among apps and so not be completely safe */
         sh "pip3 install -U -r $srcDir/requirements.txt"
