def projectName = "w2dynamics_interface" /* set to app/repo name */

def dockerName = projectName.toLowerCase();
/* which platform to build documentation on */
def documentationPlatform = "ubuntu-clang"
/* depend on triqs upstream branch/project */
/* def triqsBranch = env.CHANGE_TARGET ?: env.BRANCH_NAME */
def triqsBranch = "unstable"
def triqsProject = '/TRIQS/triqs/' + triqsBranch.replaceAll('/', '%2F')
/* whether to keep and publish the results */
def keepInstall = !env.BRANCH_NAME.startsWith("PR-")

properties([
  disableConcurrentBuilds(),
  buildDiscarder(logRotator(numToKeepStr: '10', daysToKeepStr: '30')),
  pipelineTriggers(keepInstall ? [
    upstream(
      threshold: 'SUCCESS',
      upstreamProjects: triqsProject
    )
  ] : [])
])

/* map of all builds to run, populated below */
def platforms = [:]

/****************** linux builds (in docker) */
/* Each platform must have a cooresponding Dockerfile.PLATFORM in triqs/packaging */
def dockerPlatforms = ["ubuntu-clang", "ubuntu-gcc"]
/* .each is currently broken in jenkins */
for (int i = 0; i < dockerPlatforms.size(); i++) {
  def platform = dockerPlatforms[i]
  platforms[platform] = { -> node('linux && docker && triqs') {
    stage(platform) { timeout(time: 1, unit: 'HOURS') { ansiColor('xterm') {
      checkout scm
      /* construct a Dockerfile for this base */
      sh """
      ( echo "FROM flatironinstitute/triqs:${triqsBranch}-${env.STAGE_NAME}" ; sed '0,/^FROM /d' Dockerfile ) > Dockerfile.jenkins
        mv -f Dockerfile.jenkins Dockerfile
      """
      /* build and tag */
      def args = ''
      if (platform == documentationPlatform)
        args = '-DBuild_Documentation=1'
      else if (platform == "sanitize")
        args = '-DASAN=ON -DUBSAN=ON'
      def img = docker.build("flatironinstitute/${dockerName}:${env.BRANCH_NAME}-${env.STAGE_NAME}", "--build-arg APPNAME=${projectName} --build-arg BUILD_ID=${env.BUILD_TAG} --build-arg CMAKE_ARGS='${args}' .")
      catchError(buildResult: 'UNSTABLE', stageResult: 'UNSTABLE') {
        img.inside() {
          sh "make -C \$BUILD/${projectName} test CTEST_OUTPUT_ON_FAILURE=1"
        }
      }
      if (!keepInstall) {
        sh "docker rmi --no-prune ${img.imageName()}"
      }
    } } }
  } }
}

/****************** osx builds (on host) */
def osxPlatforms = [
  ["gcc", ['CC=gcc-13', 'CXX=g++-13', 'FC=gfortran-13']],
  ["clang", ['CC=$BREW/opt/llvm/bin/clang', 'CXX=$BREW/opt/llvm/bin/clang++', 'FC=gfortran-13', 'CXXFLAGS=-I$BREW/opt/llvm/include', 'LDFLAGS=-L$BREW/opt/llvm/lib']]
]
for (int i = 0; i < osxPlatforms.size(); i++) {
  def platformEnv = osxPlatforms[i]
  def platform = platformEnv[0]
  platforms["osx-$platform"] = { -> node('osx && triqs') {
    stage("osx-$platform") { timeout(time: 1, unit: 'HOURS') { ansiColor('xterm') {
      def srcDir = pwd()
      def tmpDir = pwd(tmp:true)
      def buildDir = "$tmpDir/build"
      /* install real branches in a fixed predictable place so apps can find them */
      def installDir = keepInstall ? "${env.HOME}/install/${projectName}/${env.BRANCH_NAME}/${platform}" : "$tmpDir/install"
      def triqsDir = "${env.HOME}/install/triqs/${triqsBranch}/${platform}"
      def venv = triqsDir
      dir(installDir) {
        deleteDir()
      }

      checkout scm

      def hdf5 = "${env.BREW}/opt/hdf5@1.10"
      def openblas = "${env.BREW}/opt/openblas"
      dir(buildDir) { withEnv(platformEnv[1].collect { it.replace('\$BREW', env.BREW) } + [
          "PATH=$venv/bin:${env.BREW}/bin:/usr/bin:/bin:/usr/sbin",
          "HDF5_ROOT=$hdf5",
          "C_INCLUDE_PATH=$hdf5/include:${env.BREW}/include",
          "CPLUS_INCLUDE_PATH=$venv/include:$hdf5/include:${env.BREW}/include",
          "LIBRARY_PATH=$venv/lib:$hdf5/lib:${env.BREW}/lib",
          "LD_LIBRARY_PATH=$hdf5/lib",
          "PYTHONPATH=$installDir/lib/python3.9/site-packages",
          "CMAKE_PREFIX_PATH=$venv/lib/cmake/triqs",
          "OMP_NUM_THREADS=2",
          "BLAS_ROOT=$openblas",
          "LAPACK_ROOT=$openblas",
          "NPY_DISTUTILS_APPEND_FLAGS=1"]) {
        deleteDir()
        /* note: this is installing into the parent (triqs) venv (install dir), which is thus shared among apps and so not be completely safe */
        sh "pip3 install -U -r $srcDir/requirements.txt"
<<<<<<< HEAD
        sh "cmake $srcDir -DCMAKE_INSTALL_PREFIX=$installDir -DTRIQS_ROOT=$triqsDir -DBuild_Deps=Always"
        sh "make -j1 || make -j1 VERBOSE=1"
=======
        sh "cmake $srcDir -DCMAKE_INSTALL_PREFIX=$installDir -DTRIQS_ROOT=$triqsDir"
        sh "make -j2 || make -j1 VERBOSE=1"
>>>>>>> c8955dcc
        catchError(buildResult: 'UNSTABLE', stageResult: 'UNSTABLE') { try {
          sh "make test CTEST_OUTPUT_ON_FAILURE=1"
        } catch (exc) {
          archiveArtifacts(artifacts: 'Testing/Temporary/LastTest.log')
          throw exc
        } }
        sh "make install"
      } }
    } } }
  } }
}

/****************** wrap-up */
def error = null
try {
  parallel platforms
  if (keepInstall) { node('linux && docker && triqs') {
    /* Publish results */
    stage("publish") { timeout(time: 5, unit: 'MINUTES') {
      def commit = sh(returnStdout: true, script: "git rev-parse HEAD").trim()
      def release = env.BRANCH_NAME == "master" || env.BRANCH_NAME == "unstable" || sh(returnStdout: true, script: "git describe --exact-match HEAD || true").trim()
      def workDir = pwd(tmp:true)
      lock('triqs_publish') {
      /* Update documention on gh-pages branch */
      dir("$workDir/gh-pages") {
        def subdir = "${projectName}/${env.BRANCH_NAME}"
        git(url: "ssh://git@github.com/TRIQS/TRIQS.github.io.git", branch: "master", credentialsId: "ssh", changelog: false)
        sh "rm -rf ${subdir}"
        docker.image("flatironinstitute/${dockerName}:${env.BRANCH_NAME}-${documentationPlatform}").inside() {
          sh """#!/bin/bash -ex
            base=\$INSTALL/share/doc
            dir="${projectName}"
            [[ -d \$base/triqs_\$dir ]] && dir=triqs_\$dir || [[ -d \$base/\$dir ]]
            cp -rp \$base/\$dir ${subdir}
          """
        }
        sh "git add -A ${subdir}"
        sh """
          git commit --author='Flatiron Jenkins <jenkins@flatironinstitute.org>' --allow-empty -m 'Generated documentation for ${subdir}' -m '${env.BUILD_TAG} ${commit}'
        """
        // note: credentials used above don't work (need JENKINS-28335)
        sh "git push origin master"
      }
      /* Update packaging repo submodule */
      if (release) { dir("$workDir/packaging") { try {
        git(url: "ssh://git@github.com/TRIQS/packaging.git", branch: env.BRANCH_NAME, credentialsId: "ssh", changelog: false)
        // note: credentials used above don't work (need JENKINS-28335)
        sh """#!/bin/bash -ex
          dir="${projectName}"
          [[ -d triqs_\$dir ]] && dir=triqs_\$dir || [[ -d \$dir ]]
          echo "160000 commit ${commit}\t\$dir" | git update-index --index-info
          git commit --author='Flatiron Jenkins <jenkins@flatironinstitute.org>' -m 'Autoupdate ${projectName}' -m '${env.BUILD_TAG}'
          git push origin ${env.BRANCH_NAME}
        """
      } catch (err) {
        /* Ignore, non-critical -- might not exist on this branch */
        echo "Failed to update packaging repo"
      } } }
      }
    } }
  } }
} catch (err) {
  error = err
} finally {
  /* send email on build failure (declarative pipeline's post section would work better) */
  if ((error != null || currentBuild.currentResult != 'SUCCESS') && env.BRANCH_NAME != "jenkins") emailext(
    subject: "\$PROJECT_NAME - Build # \$BUILD_NUMBER - FAILED",
    body: """\$PROJECT_NAME - Build # \$BUILD_NUMBER - FAILED

Check console output at \$BUILD_URL to view full results.

Building \$BRANCH_NAME for \$CAUSE
\$JOB_DESCRIPTION

Changes:
\$CHANGES

End of build log:
\${BUILD_LOG,maxLines=60}
    """,
    to: 'nwentzell@flatironinstitute.org',
    recipientProviders: [
      [$class: 'DevelopersRecipientProvider'],
    ],
    replyTo: '$DEFAULT_REPLYTO'
  )
  if (error != null) throw error
}<|MERGE_RESOLUTION|>--- conflicted
+++ resolved
@@ -98,13 +98,8 @@
         deleteDir()
         /* note: this is installing into the parent (triqs) venv (install dir), which is thus shared among apps and so not be completely safe */
         sh "pip3 install -U -r $srcDir/requirements.txt"
-<<<<<<< HEAD
         sh "cmake $srcDir -DCMAKE_INSTALL_PREFIX=$installDir -DTRIQS_ROOT=$triqsDir -DBuild_Deps=Always"
         sh "make -j1 || make -j1 VERBOSE=1"
-=======
-        sh "cmake $srcDir -DCMAKE_INSTALL_PREFIX=$installDir -DTRIQS_ROOT=$triqsDir"
-        sh "make -j2 || make -j1 VERBOSE=1"
->>>>>>> c8955dcc
         catchError(buildResult: 'UNSTABLE', stageResult: 'UNSTABLE') { try {
           sh "make test CTEST_OUTPUT_ON_FAILURE=1"
         } catch (exc) {
