--- conflicted
+++ resolved
@@ -48,11 +48,7 @@
 
 /****************** osx builds (on host) */
 def osxPlatforms = [
-<<<<<<< HEAD
-  ["gcc", ['CC=gcc-7', 'CXX=g++-7']],
-=======
-  ["gcc", ['CC=gcc-9', 'CXX=g++-9', 'FC=gfortran-9']],
->>>>>>> 0982a5f8
+  ["gcc", ['CC=gcc-9', 'CXX=g++-9']],
   ["clang", ['CC=$BREW/opt/llvm/bin/clang', 'CXX=$BREW/opt/llvm/bin/clang++', 'CXXFLAGS=-I$BREW/opt/llvm/include', 'LDFLAGS=-L$BREW/opt/llvm/lib']]
 ]
 for (int i = 0; i < osxPlatforms.size(); i++) {
