""" 
W2Dynamics wrapper for the Triqs library

Authors: Andreas Hausoel, Hugo U. R. Strand (2019)

"""
import os, sys
import tempfile
import numpy as np
from scipy.linalg import block_diag

import pytriqs.utility.mpi as mpi
from pytriqs.gf import Fourier
from pytriqs.gf import MeshImTime, MeshImFreq, BlockGf
from pytriqs.gf.tools import conjugate

import w2dyn.auxiliaries.CTQMC
import w2dyn.dmft.impurity as impurity
import w2dyn.auxiliaries.config as config

from pyed.OperatorUtils import fundamental_operators_from_gf_struct
from pyed.OperatorUtils import quadratic_matrix_from_operator
from pyed.OperatorUtils import quartic_tensor_from_operator

from converters import NO_to_Nos
from converters import w2dyn_ndarray_to_triqs_BlockGF_tau_beta_ntau
from converters import w2dyn_ndarray_to_triqs_BlockGF_iw_beta_niw
from converters import triqs_gf_to_w2dyn_ndarray_g_tosos_beta_ntau
from extractor import extract_deltaiw_and_tij_from_G0

class Solver():
    
    def __init__(self, beta, gf_struct, n_iw=1025, n_tau=10001, n_l=30):
        """Constructor setting up response function parameters

        Arguments:
        beta : inverse temperature
        gf_struct : Triqs Green's function block structure
        n_iw : number of Matsubara frequencies
        n_tau : number of imaginary time points
        """

        self.beta = beta
        self.gf_struct= gf_struct
        self.n_iw = n_iw
        self.n_tau = n_tau
        self.n_l = n_l

        self.tau_mesh = MeshImTime(beta, 'Fermion', n_tau)
        self.iw_mesh = MeshImFreq(beta, 'Fermion', n_iw)
        
        self.Delta_tau = BlockGf(mesh=self.tau_mesh, gf_struct=self.gf_struct)

        self.G0_iw = BlockGf(mesh=self.iw_mesh, gf_struct=gf_struct)
        self.G_iw = BlockGf(mesh=self.iw_mesh, gf_struct=gf_struct)

    def solve(self, **params_kw):
        """Solve impurity model 

        Arguments:
        n_cycles : number of Monte Carlo cycles
        n_warmup_cycles : number of warmub Monte Carlo cycles
        length_cycle : number of proposed moves per cycle
        h_int : interaction Hamiltonian
        """

        self.n_cycles = params_kw.pop("n_cycles")  ### what does the True or False mean?
        self.n_warmup_cycles = params_kw.pop("n_warmup_cycles", 100000) ### default
        self.length_cycle = params_kw.pop("length_cycle", 50)
        self.h_int = params_kw.pop("h_int")
        
        if isinstance(self.gf_struct,dict):
            print "WARNING: gf_struct should be a list of pairs [ [str,[int,...]], ...], not a dict"
            self.gf_struct = [ [k, v] for k, v in self.gf_struct.iteritems() ]

        fundamental_operators = fundamental_operators_from_gf_struct(self.gf_struct)

        t_OO = quadratic_matrix_from_operator(self.h_int, fundamental_operators)
        t_OO *= -1 # W2Dynamics sign convention

        Delta_iw, t_OO_extr_list = extract_deltaiw_and_tij_from_G0(self.G0_iw, self.gf_struct)
        Delta_iw = conjugate(Delta_iw) # in w2dyn Delta is a hole propagator
        self.Delta_tau << Fourier(Delta_iw)

        assert len(t_OO_extr_list) in set([1, 2, 4]), \
            "For now t_OO must not contain more than 4 blocks; generalize it!"
        t_OO_extr = block_diag(*t_OO_extr_list)
        t_OO_extr *= -1 # W2Dynamics sign convention

        t_OO += t_OO_extr # Combine quadratic terms from h_int and G0_iw

        ### Andi: the definition in the U-Matrix in w2dyn is
        ### 1/2 \sum_{ijkl} U_{ijkl} cdag_i cdag_j c_l c_k
        ###                                         !   !
        ### a factor of 2 is needed to compensate the 1/2, and a minus for 
        ### exchange of the annihilators; is this correct for any two particle interaction term?
        U_OOOO = -2.0 * quartic_tensor_from_operator(
            self.h_int, fundamental_operators, perm_sym=True)

        ### transform t_ij from (f,f) to (o,s,o,s) format
        t_osos = NO_to_Nos(t_OO, spin_first=True)
        norb = t_osos.shape[0]

        ### TODO: triqs solver takes G0 and converts it into F(iw) and F(tau)
        ### but we directly need F(tau)

        ftau, _, __ = triqs_gf_to_w2dyn_ndarray_g_tosos_beta_ntau(self.Delta_tau)
        ftau = ftau.transpose(1,2,3,4,0)
        print 'ftau.shape', ftau.shape

<<<<<<< HEAD
        ftau = ftau.reshape(norb*2, norb*2, self.n_tau )
        from converters import exchange_fastest_running_index_ffw
        ftau = exchange_fastest_running_index_ffw(ftau)
        ftau = ftau.reshape(norb,2, norb,2, self.n_tau )
        ftau = ftau.transpose(4,0,1,2,3)

        # print "ftau.shape", ftau.shape
        # print "ftau", ftau

=======
>>>>>>> 8702c05f
        ### now comes w2dyn!

        # Make a temporary files with input parameters
        
        Parameters_in = """#asdf
[General]
[Atoms]
[[1]]
Nd = %i
Hamiltonian = Kanamori
[QMC]
TaudiffMax = -1.0""" % norb

        cfg_file = tempfile.NamedTemporaryFile(delete=False)
        cfg_file.write(Parameters_in)
        cfg_file.close()
        
        ### read w2dyn parameter file; later we will replace this by a 
        ### converter of triqs-parameters to w2dyn-parameters

        key_value_args={}
        cfg =  config.get_cfg(cfg_file.name, key_value_args, err=sys.stderr)
        cfg["QMC"]["offdiag"] = 1
	
<<<<<<< HEAD
	### in case of the complex
	#cfg["QMC"]["complex"] = 1
	#cfg["QMC"]["use_phase"] = 1
	cfg["QMC"]["Percentage4OperatorMove"] = 0.005
	cfg["QMC"]["PercentageGlobalMove"] = 0.005
=======
	    ### in case of the complex
	    #cfg["QMC"]["complex"] = 1
	    #cfg["QMC"]["use_phase"] = 1
        cfg["QMC"]["Percentage4OperatorMove"] = 0.005
>>>>>>> 8702c05f

        os.remove(cfg_file.name) # remove temp file with input parameters

        ### I now write the triqs parameters into the cfg file;
        ### we may later do this with dictionaries
        ### in a more sophisticated way

        cfg["General"]["beta"] = self.beta
        cfg["QMC"]["Niw"] = self.n_iw
        cfg["QMC"]["Ntau"] = self.n_tau * 2 # use double resolution bins & down sample to Triqs l8r
        cfg["QMC"]["NLegMax"] = self.n_l
        cfg["QMC"]["NLegOrder"] = self.n_l

        cfg["QMC"]["Nwarmups"] = self.length_cycle * self.n_warmup_cycles
        cfg["QMC"]["Nmeas"] = self.n_cycles
        cfg["QMC"]["Ncorr"] = self.length_cycle

        #cfg["QMC"]["statesampling"] = 1
        #for name in cfg["QMC"]:
            #print name, " = ", cfg["QMC"][name]
        # cfg["General"]["FFType"] = "plain-full"

        #print "cfg", cfg

        ### initialize the solver; it needs the config-string
        Nseed = 1 + mpi.rank
        use_mpi = False
        mpi_comm = mpi.world
        solver = impurity.CtHybSolver(cfg, Nseed, 0,0,0, False, mpi_comm)

        ### generate dummy input that we don't necessarily need
        niw     = 2*cfg["QMC"]["Niw"]
        g0inviw = np.zeros(shape=(2*self.n_iw, norb, 2, norb, 2))
        fiw     = np.zeros(shape=(2*self.n_iw, norb, 2, norb, 2))
        fmom    = np.zeros(shape=(2, norb, 2, norb, 2))
        symmetry_moves = ()
        paramag = False
        atom = config.atomlist_from_cfg(cfg, norb)[0]

        ### we begin with real not complex calculations
        g0inviw = np.real(g0inviw)
        fiw = np.real(fiw)
        fmom = np.real(fmom)
        ftau = np.real(ftau)
        muimp = np.real(t_osos)
        U_OOOO = np.real(U_OOOO)

        ### here the properties of the impurity will be defined
	    ### impurity problem for real code:
        imp_problem = impurity.ImpurityProblem(
            self.beta, g0inviw, fiw, fmom, ftau,
            muimp, atom.dd_int, None, None, symmetry_moves,
            paramag)
	    #### impurity problem for complex code:
        #imp_problem = impurity.ImpurityProblem(
            #self.beta, g0inviw, fiw, fmom, ftau,
            #muimp, muimp, atom.dd_int, None, None, symmetry_moves,
            #paramag)

        print "\n" + "."*40

        ### hardcode the set of conserved quantities to number of electrons
        ### and activate the automatic minimalisation procedure of blocks 
        ### ( QN "All" does this)
        imp_problem.interaction.quantum_numbers = ( "Nt", "All" )
        #imp_problem.interaction.quantum_numbers = ( "Nt", "Szt", "Qzt" ) 
	    #imp_problem.interaction.quantum_numbers = ( "Nt", "Szt" )
	    #imp_problem.interaction.quantum_numbers = ( "Nt" )

        ### feed impurity problem into solver
        solver.set_problem(imp_problem)

        ### overwrite dummy umatrix in solver class
        #print "solver.umatrix.shape", solver.umatrix.shape
        #print "U_OOOO.shape", U_OOOO.shape
        solver.umatrix = U_OOOO

        ### solve impurity problem 
        mccfgcontainer = []
        iter_no = 1
	    ### for real
        result = solver.solve(iter_no, mccfgcontainer)
	    ### for complex
        #result = solver.solve(mccfgcontainer)

        gtau = result.other["gtau-full"]

        ### here comes the function for conversion w2dyn --> triqs
        self.G_tau, self.G_tau_error = w2dyn_ndarray_to_triqs_BlockGF_tau_beta_ntau(
            gtau, self.beta, self.gf_struct)

        ### I will use the FFT from triqs here...
        for name, g in self.G_tau:
            bl_size = g.target_shape[0]
            known_moments = np.zeros((4, bl_size, bl_size), dtype=np.complex)
            for i in range(bl_size):
                known_moments[1,i,i] = 1

<<<<<<< HEAD
            self.G_iw[name].set_from_fourier(g, known_moments)
=======
            self.G_iw = w2dyn_ndarray_to_triqs_BlockGF_iw_beta_niw(giw, self.n_iw, self.beta, self.gf_struct)
>>>>>>> 8702c05f
<|MERGE_RESOLUTION|>--- conflicted
+++ resolved
@@ -108,7 +108,6 @@
         ftau = ftau.transpose(1,2,3,4,0)
         print 'ftau.shape', ftau.shape
 
-<<<<<<< HEAD
         ftau = ftau.reshape(norb*2, norb*2, self.n_tau )
         from converters import exchange_fastest_running_index_ffw
         ftau = exchange_fastest_running_index_ffw(ftau)
@@ -118,10 +117,7 @@
         # print "ftau.shape", ftau.shape
         # print "ftau", ftau
 
-=======
->>>>>>> 8702c05f
         ### now comes w2dyn!
-
         # Make a temporary files with input parameters
         
         Parameters_in = """#asdf
@@ -144,18 +140,11 @@
         cfg =  config.get_cfg(cfg_file.name, key_value_args, err=sys.stderr)
         cfg["QMC"]["offdiag"] = 1
 	
-<<<<<<< HEAD
 	### in case of the complex
 	#cfg["QMC"]["complex"] = 1
 	#cfg["QMC"]["use_phase"] = 1
 	cfg["QMC"]["Percentage4OperatorMove"] = 0.005
-	cfg["QMC"]["PercentageGlobalMove"] = 0.005
-=======
-	    ### in case of the complex
-	    #cfg["QMC"]["complex"] = 1
-	    #cfg["QMC"]["use_phase"] = 1
-        cfg["QMC"]["Percentage4OperatorMove"] = 0.005
->>>>>>> 8702c05f
+	cfg["QMC"]["PercentageGlobalMove"] = 0.05
 
         os.remove(cfg_file.name) # remove temp file with input parameters
 
@@ -254,8 +243,4 @@
             for i in range(bl_size):
                 known_moments[1,i,i] = 1
 
-<<<<<<< HEAD
-            self.G_iw[name].set_from_fourier(g, known_moments)
-=======
-            self.G_iw = w2dyn_ndarray_to_triqs_BlockGF_iw_beta_niw(giw, self.n_iw, self.beta, self.gf_struct)
->>>>>>> 8702c05f
+            self.G_iw[name].set_from_fourier(g, known_moments)