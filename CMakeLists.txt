# ##############################################################################
#
# w2dynamics_interface - An Interface to the w2dynamcis cthyb solver
#
# Copyright (C) 2019 Simons Foundation
#   Authors: N. Wentzell
#
# w2dynamics_interface is free software: you can redistribute it and/or modify it under the
# terms of the GNU General Public License as published by the Free Software
# Foundation, either version 3 of the License, or (at your option) any later
# version.
#
# w2dynamics_interface is distributed in the hope that it will be useful, but WITHOUT ANY
# WARRANTY; without even the implied warranty of MERCHANTABILITY or FITNESS FOR
# A PARTICULAR PURPOSE. See the GNU General Public License for more details.
#
# You should have received a copy of the GNU General Public License along with
# w2dynamics_interface (in the file COPYING.txt in this directory). If not, see
# <http://www.gnu.org/licenses/>.
#
# ##############################################################################

cmake_minimum_required(VERSION 3.20 FATAL_ERROR)
cmake_policy(VERSION 3.20)

# ############
# Define Project
project(w2dynamics_interface VERSION 3.2.0 LANGUAGES C CXX)
get_directory_property(IS_SUBPROJECT PARENT_DIRECTORY)

# ############
# Load TRIQS and CPP2PY
find_package(TRIQS 3.2 REQUIRED)

# Get the git hash & print status
triqs_get_git_hash_of_source_dir(PROJECT_GIT_HASH)
message(STATUS "${PROJECT_NAME} version : ${PROJECT_VERSION}")
message(STATUS "${PROJECT_NAME} Git hash: ${PROJECT_GIT_HASH}")

# Enforce Consistent Versioning
if(NOT ${PROJECT_VERSION_MAJOR}.${PROJECT_VERSION_MINOR} VERSION_EQUAL ${TRIQS_VERSION_MAJOR}.${TRIQS_VERSION_MINOR})
  message(FATAL_ERROR "The ${PROJECT_NAME} version ${PROJECT_VERSION} is not compatible with TRIQS version ${TRIQS_VERSION}.")
endif()

# Default Install directory to TRIQS_ROOT if not given or invalid.
if(CMAKE_INSTALL_PREFIX_INITIALIZED_TO_DEFAULT OR (NOT IS_ABSOLUTE ${CMAKE_INSTALL_PREFIX}))
  message(STATUS "No install prefix given (or invalid). Defaulting to TRIQS_ROOT")
  set(CMAKE_INSTALL_PREFIX ${TRIQS_ROOT} CACHE PATH "default install path" FORCE)
  set(CMAKE_INSTALL_PREFIX_INITIALIZED_TO_DEFAULT FALSE)
endif()
if(NOT IS_SUBPROJECT)
  message(STATUS "-------- CMAKE_INSTALL_PREFIX: ${CMAKE_INSTALL_PREFIX} --------")
endif()
set(${PROJECT_NAME}_BINARY_DIR ${PROJECT_BINARY_DIR} CACHE STRING "Binary directory of the ${PROJECT_NAME} Project")

# Make additional Find Modules available
list(APPEND CMAKE_MODULE_PATH ${PROJECT_SOURCE_DIR}/share/cmake/Modules)

# ############
# CMake Options

# Default to Release build type
if(NOT CMAKE_BUILD_TYPE)
  set(CMAKE_BUILD_TYPE Release CACHE STRING "Type of build" FORCE)
endif()
message(STATUS "-------- BUILD-TYPE: ${CMAKE_BUILD_TYPE} --------")


# --- Define the w2dynamics interface version numbers and get the git hash
<<<<<<< HEAD
set(W2DYN_GIT_HASH a6ad6110f869a0b68336ef3514127e48e7b73b03)
=======
set(W2DYN_GIT_HASH b5a2bcc9ecdb694703a4e683b63352bedf116882)
>>>>>>> e98a9b04
message(STATUS "w2dynamics git hash: ${W2DYN_GIT_HASH}")

# --- Build w2dynamics as an external project
get_property(FFTW_LIBRARIES TARGET triqs::fftw PROPERTY INTERFACE_LINK_LIBRARIES)

include(ExternalProject)
ExternalProject_Add(w2dynamics
  PREFIX w2dyn_project
  #GIT_REPOSITORY https://github.com/w2dynamics/w2dynamics
  GIT_REPOSITORY https://github.com/the-hampel/w2dynamics
  GIT_TAG ${W2DYN_GIT_HASH}
  GIT_CONFIG advice.detachedHead=false
  CMAKE_ARGS -DCMAKE_INSTALL_PREFIX=${CMAKE_INSTALL_PREFIX}
             -DCMAKE_BUILD_TYPE=${CMAKE_BUILD_TYPE}
             -DPYTHON_EXECUTABLE=${TRIQS_PYTHON_EXECUTABLE}
             -DCMAKE_CXX_COMPILER=${CMAKE_CXX_COMPILER}
             -DFFTW_LIBRARIES=${FFTW_LIBRARIES}
  INSTALL_COMMAND ""
  PATCH_COMMAND ${TRIQS_GIT_EXECUTABLE} checkout . && ${TRIQS_GIT_EXECUTABLE} apply ${PROJECT_SOURCE_DIR}/w2dynamics.patch
)

set(W2DYN_ROOT ${PROJECT_BINARY_DIR}/w2dyn_project/src/w2dynamics)
install(DIRECTORY ${W2DYN_ROOT}/w2dyn DESTINATION ${TRIQS_PYTHON_LIB_DEST_ROOT} FILES_MATCHING PATTERN "*.py" PATTERN "*.so" PATTERN "configspec")
if(NOT IS_SUBPROJECT)
  message(STATUS "-------- BUILD-TYPE: ${CMAKE_BUILD_TYPE} --------")
endif()

# Python Support
if(NOT TRIQS_WITH_PYTHON_SUPPORT)
  message(FATAL_ERROR "TRIQS was installed without Python support. Cannot build the Python Interface. Disable the build with -DPythonSupport=OFF")
endif()

# Documentation
option(Build_Documentation "Build documentation" OFF)

# Testing
option(Build_Tests "Build tests" ON)
if(Build_Tests)
  enable_testing()
endif()

# Build static libraries by default
option(BUILD_SHARED_LIBS "Enable compilation of shared libraries" OFF)

# ############
# Global Compilation Settings

# Export the list of compile-commands into compile_commands.json
set(CMAKE_EXPORT_COMPILE_COMMANDS ON)

# Disable compiler extensions
set(CMAKE_CXX_EXTENSIONS OFF)

# Provide additional debugging information for Debug builds
add_compile_options($<$<CONFIG:Debug>:-ggdb3>)

# Create an Interface target for compiler warnings
add_library(${PROJECT_NAME}_warnings INTERFACE)
target_compile_options(${PROJECT_NAME}_warnings
  INTERFACE
    -Wall
    -Wextra
    -Wfloat-conversion
    -Wpedantic
    -Wno-sign-compare
    $<$<CXX_COMPILER_ID:GNU>:-Wno-comma-subscript>
    $<$<CXX_COMPILER_ID:GNU>:-Wshadow=local>
    $<$<CXX_COMPILER_ID:GNU>:-Wno-attributes>
    $<$<CXX_COMPILER_ID:Clang>:-Wno-deprecated-comma-subscript>
    $<$<CXX_COMPILER_ID:Clang>:-Wno-unknown-warning-option>
    $<$<CXX_COMPILER_ID:Clang>:-Wshadow>
    $<$<CXX_COMPILER_ID:Clang>:-Wno-gcc-compat>
    $<$<CXX_COMPILER_ID:Clang>:-Wno-c++20-extensions>
    $<$<CXX_COMPILER_ID:AppleClang>:-Wno-deprecated-comma-subscript>
    $<$<CXX_COMPILER_ID:AppleClang>:-Wno-unknown-warning-option>
    $<$<CXX_COMPILER_ID:AppleClang>:-Wshadow>
    $<$<CXX_COMPILER_ID:AppleClang>:-Wno-gcc-compat>
    $<$<CXX_COMPILER_ID:AppleClang>:-Wno-c++20-extensions>
)

# #############
# Build Project

# Find / Build dependencies
add_subdirectory(deps)

# Tests
if(Build_Tests)
  add_subdirectory(test)
endif()

# Python
add_subdirectory(python/w2dyn_cthyb)

# Docs
if(Build_Documentation)
  add_subdirectory(doc)
endif()

# Additional configuration files
add_subdirectory(share)

# #############
# Debian Package

option(BUILD_DEBIAN_PACKAGE "Build a deb package" OFF)
if(BUILD_DEBIAN_PACKAGE AND NOT IS_SUBPROJECT)
  if(NOT CMAKE_INSTALL_PREFIX STREQUAL "/usr")
    message(FATAL_ERROR "CMAKE_INSTALL_PREFIX must be /usr for packaging")
  endif()
  set(CPACK_PACKAGE_NAME ${PROJECT_NAME})
  set(CPACK_GENERATOR "DEB")
  set(CPACK_PACKAGE_VERSION ${PROJECT_VERSION})
  set(CPACK_PACKAGE_CONTACT "https://github.com/TRIQS/${PROJECT_NAME}")
  execute_process(COMMAND dpkg --print-architecture OUTPUT_VARIABLE CMAKE_DEBIAN_PACKAGE_ARCHITECTURE OUTPUT_STRIP_TRAILING_WHITESPACE)
  set(CPACK_DEBIAN_PACKAGE_DEPENDS "triqs (>= 3.2)")
  set(CPACK_DEBIAN_PACKAGE_SHLIBDEPS ON)
  set(CPACK_DEBIAN_PACKAGE_GENERATE_SHLIBS ON)
  include(CPack)
endif()<|MERGE_RESOLUTION|>--- conflicted
+++ resolved
@@ -67,11 +67,7 @@
 
 
 # --- Define the w2dynamics interface version numbers and get the git hash
-<<<<<<< HEAD
-set(W2DYN_GIT_HASH a6ad6110f869a0b68336ef3514127e48e7b73b03)
-=======
 set(W2DYN_GIT_HASH b5a2bcc9ecdb694703a4e683b63352bedf116882)
->>>>>>> e98a9b04
 message(STATUS "w2dynamics git hash: ${W2DYN_GIT_HASH}")
 
 # --- Build w2dynamics as an external project
