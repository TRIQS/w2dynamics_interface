# ##############################################################################
#
# w2dynamics_interface - An Interface to the w2dynamcis cthyb solver
#
# Copyright (C) 2019 Simons Foundation
#   Authors: N. Wentzell
#
# w2dynamics_interface is free software: you can redistribute it and/or modify it under the
# terms of the GNU General Public License as published by the Free Software
# Foundation, either version 3 of the License, or (at your option) any later
# version.
#
# w2dynamics_interface is distributed in the hope that it will be useful, but WITHOUT ANY
# WARRANTY; without even the implied warranty of MERCHANTABILITY or FITNESS FOR
# A PARTICULAR PURPOSE. See the GNU General Public License for more details.
#
# You should have received a copy of the GNU General Public License along with
# w2dynamics_interface (in the file COPYING.txt in this directory). If not, see
# <http://www.gnu.org/licenses/>.
#
# ##############################################################################

cmake_minimum_required(VERSION 3.20 FATAL_ERROR)
cmake_policy(VERSION 3.20)

# ############
# Define Project
project(w2dynamics_interface VERSION 3.2.0 LANGUAGES C CXX)
get_directory_property(IS_SUBPROJECT PARENT_DIRECTORY)

# ############
# Load TRIQS and CPP2PY
find_package(TRIQS 3.2 REQUIRED)

# Get the git hash & print status
triqs_get_git_hash_of_source_dir(PROJECT_GIT_HASH)
message(STATUS "${PROJECT_NAME} version : ${PROJECT_VERSION}")
message(STATUS "${PROJECT_NAME} Git hash: ${PROJECT_GIT_HASH}")

# Enforce Consistent Versioning
if(NOT ${PROJECT_VERSION_MAJOR}.${PROJECT_VERSION_MINOR} VERSION_EQUAL ${TRIQS_VERSION_MAJOR}.${TRIQS_VERSION_MINOR})
  message(FATAL_ERROR "The ${PROJECT_NAME} version ${PROJECT_VERSION} is not compatible with TRIQS version ${TRIQS_VERSION}.")
endif()

# Default Install directory to TRIQS_ROOT if not given or invalid.
if(CMAKE_INSTALL_PREFIX_INITIALIZED_TO_DEFAULT OR (NOT IS_ABSOLUTE ${CMAKE_INSTALL_PREFIX}))
  message(STATUS "No install prefix given (or invalid). Defaulting to TRIQS_ROOT")
  set(CMAKE_INSTALL_PREFIX ${TRIQS_ROOT} CACHE PATH "default install path" FORCE)
  set(CMAKE_INSTALL_PREFIX_INITIALIZED_TO_DEFAULT FALSE)
endif()
if(NOT IS_SUBPROJECT)
  message(STATUS "-------- CMAKE_INSTALL_PREFIX: ${CMAKE_INSTALL_PREFIX} --------")
endif()
set(${PROJECT_NAME}_BINARY_DIR ${PROJECT_BINARY_DIR} CACHE STRING "Binary directory of the ${PROJECT_NAME} Project")

# Make additional Find Modules available
list(APPEND CMAKE_MODULE_PATH ${PROJECT_SOURCE_DIR}/share/cmake/Modules)

# ############
# CMake Options

# Default to Release build type
if(NOT CMAKE_BUILD_TYPE)
  set(CMAKE_BUILD_TYPE Release CACHE STRING "Type of build" FORCE)
endif()
message(STATUS "-------- BUILD-TYPE: ${CMAKE_BUILD_TYPE} --------")


# --- Define the w2dynamics interface version numbers and get the git hash
set(W2DYN_GIT_HASH b5a2bcc9ecdb694703a4e683b63352bedf116882)
message(STATUS "w2dynamics git hash: ${W2DYN_GIT_HASH}")

# --- Build w2dynamics as an external project
get_property(FFTW_LIBRARIES TARGET triqs::fftw PROPERTY INTERFACE_LINK_LIBRARIES)

include(ExternalProject)
ExternalProject_Add(w2dynamics
  PREFIX w2dyn_project
  #GIT_REPOSITORY https://github.com/w2dynamics/w2dynamics
  GIT_REPOSITORY https://github.com/the-hampel/w2dynamics
  GIT_TAG ${W2DYN_GIT_HASH}
  GIT_CONFIG advice.detachedHead=false
  CMAKE_ARGS -DCMAKE_INSTALL_PREFIX=${CMAKE_INSTALL_PREFIX}
             -DCMAKE_BUILD_TYPE=${CMAKE_BUILD_TYPE}
             -DPYTHON_EXECUTABLE=${TRIQS_PYTHON_EXECUTABLE}
             -DCMAKE_CXX_COMPILER=${CMAKE_CXX_COMPILER}
             -DFFTW_LIBRARIES=${FFTW_LIBRARIES}
  INSTALL_COMMAND ""
  PATCH_COMMAND ${TRIQS_GIT_EXECUTABLE} checkout . && ${TRIQS_GIT_EXECUTABLE} apply ${PROJECT_SOURCE_DIR}/w2dynamics.patch
)

set(W2DYN_ROOT ${PROJECT_BINARY_DIR}/w2dyn_project/src/w2dynamics)
install(DIRECTORY ${W2DYN_ROOT}/w2dyn DESTINATION ${TRIQS_PYTHON_LIB_DEST_ROOT} FILES_MATCHING PATTERN "*.py" PATTERN "*.so" PATTERN "configspec")
if(NOT IS_SUBPROJECT)
  message(STATUS "-------- BUILD-TYPE: ${CMAKE_BUILD_TYPE} --------")
endif()

# Python Support
if(NOT TRIQS_WITH_PYTHON_SUPPORT)
  message(FATAL_ERROR "TRIQS was installed without Python support. Cannot build the Python Interface. Disable the build with -DPythonSupport=OFF")
endif()

# Documentation
option(Build_Documentation "Build documentation" OFF)
<<<<<<< HEAD
=======
if(NOT IS_SUBPROJECT AND (Build_Documentation AND NOT PythonSupport))
  message(FATAL_ERROR "Build_Documentation=ON requires PythonSupport to be enabled")
endif()
>>>>>>> 74491922

# Testing
option(Build_Tests "Build tests" ON)
if(Build_Tests)
  enable_testing()
endif()

# Build static libraries by default
option(BUILD_SHARED_LIBS "Enable compilation of shared libraries" OFF)

# ############
# Global Compilation Settings

# Export the list of compile-commands into compile_commands.json
set(CMAKE_EXPORT_COMPILE_COMMANDS ON)

# Disable compiler extensions
set(CMAKE_CXX_EXTENSIONS OFF)

# Provide additional debugging information for Debug builds
add_compile_options($<$<CONFIG:Debug>:-ggdb3>)

# Create an Interface target for compiler warnings
add_library(${PROJECT_NAME}_warnings INTERFACE)
target_compile_options(${PROJECT_NAME}_warnings
  INTERFACE
    -Wall
    -Wextra
    -Wfloat-conversion
    -Wpedantic
    -Wno-sign-compare
    $<$<CXX_COMPILER_ID:GNU>:-Wno-comma-subscript>
    $<$<CXX_COMPILER_ID:GNU>:-Wshadow=local>
    $<$<CXX_COMPILER_ID:GNU>:-Wno-attributes>
    $<$<CXX_COMPILER_ID:Clang>:-Wno-deprecated-comma-subscript>
    $<$<CXX_COMPILER_ID:Clang>:-Wno-unknown-warning-option>
    $<$<CXX_COMPILER_ID:Clang>:-Wshadow>
    $<$<CXX_COMPILER_ID:Clang>:-Wno-gcc-compat>
    $<$<CXX_COMPILER_ID:Clang>:-Wno-c++20-extensions>
    $<$<CXX_COMPILER_ID:Clang>:-Wno-c++20-compat>
    $<$<CXX_COMPILER_ID:AppleClang>:-Wno-deprecated-comma-subscript>
    $<$<CXX_COMPILER_ID:AppleClang>:-Wno-unknown-warning-option>
    $<$<CXX_COMPILER_ID:AppleClang>:-Wshadow>
    $<$<CXX_COMPILER_ID:AppleClang>:-Wno-gcc-compat>
    $<$<CXX_COMPILER_ID:AppleClang>:-Wno-c++20-extensions>
    $<$<CXX_COMPILER_ID:AppleClang>:-Wno-c++20-compat>
)

# #############
# Build Project

# Find / Build dependencies
add_subdirectory(deps)

# Tests
if(Build_Tests)
  add_subdirectory(test)
endif()

# Python
add_subdirectory(python/w2dyn_cthyb)

# Docs
if(NOT IS_SUBPROJECT AND Build_Documentation)
  add_subdirectory(doc)
endif()

# Additional configuration files
add_subdirectory(share)

# #############
# Debian Package

option(BUILD_DEBIAN_PACKAGE "Build a deb package" OFF)
if(BUILD_DEBIAN_PACKAGE AND NOT IS_SUBPROJECT)
  if(NOT CMAKE_INSTALL_PREFIX STREQUAL "/usr")
    message(FATAL_ERROR "CMAKE_INSTALL_PREFIX must be /usr for packaging")
  endif()
  set(CPACK_PACKAGE_NAME ${PROJECT_NAME})
  set(CPACK_GENERATOR "DEB")
  set(CPACK_PACKAGE_VERSION ${PROJECT_VERSION})
  set(CPACK_PACKAGE_CONTACT "https://github.com/TRIQS/${PROJECT_NAME}")
  execute_process(COMMAND dpkg --print-architecture OUTPUT_VARIABLE CMAKE_DEBIAN_PACKAGE_ARCHITECTURE OUTPUT_STRIP_TRAILING_WHITESPACE)
  set(CPACK_DEBIAN_PACKAGE_DEPENDS "triqs (>= 3.2)")
  set(CPACK_DEBIAN_PACKAGE_SHLIBDEPS ON)
  set(CPACK_DEBIAN_PACKAGE_GENERATE_SHLIBS ON)
  include(CPack)
endif()<|MERGE_RESOLUTION|>--- conflicted
+++ resolved
@@ -102,12 +102,6 @@
 
 # Documentation
 option(Build_Documentation "Build documentation" OFF)
-<<<<<<< HEAD
-=======
-if(NOT IS_SUBPROJECT AND (Build_Documentation AND NOT PythonSupport))
-  message(FATAL_ERROR "Build_Documentation=ON requires PythonSupport to be enabled")
-endif()
->>>>>>> 74491922
 
 # Testing
 option(Build_Tests "Build tests" ON)
