# ##############################################################################
#
# w2dynamics_interface - An Interface to the w2dynamcis cthyb solver
#
# Copyright (C) 2019 Simons Foundation
#   Authors: N. Wentzell
#
# w2dynamics_interface is free software: you can redistribute it and/or modify it under the
# terms of the GNU General Public License as published by the Free Software
# Foundation, either version 3 of the License, or (at your option) any later
# version.
#
# w2dynamics_interface is distributed in the hope that it will be useful, but WITHOUT ANY
# WARRANTY; without even the implied warranty of MERCHANTABILITY or FITNESS FOR
# A PARTICULAR PURPOSE. See the GNU General Public License for more details.
#
# You should have received a copy of the GNU General Public License along with
# w2dynamics_interface (in the file COPYING.txt in this directory). If not, see
# <http://www.gnu.org/licenses/>.
#
# ##############################################################################

cmake_minimum_required(VERSION 3.12.4 FATAL_ERROR)
cmake_policy(VERSION 3.12.4)
if(POLICY CMP0077)
  cmake_policy(SET CMP0077 NEW)
endif()

# ############
# Define Project
<<<<<<< HEAD
project(w2dynamics_interface VERSION 3.0.0 LANGUAGES C CXX Fortran)
=======
project(app4triqs VERSION 3.1.0 LANGUAGES C CXX)
>>>>>>> 77212097
get_directory_property(IS_SUBPROJECT PARENT_DIRECTORY)

# ############
# Load TRIQS and CPP2PY
find_package(TRIQS 3.1 REQUIRED)

# Get the git hash & print status
triqs_get_git_hash_of_source_dir(PROJECT_GIT_HASH)
message(STATUS "${PROJECT_NAME} version : ${PROJECT_VERSION}")
message(STATUS "${PROJECT_NAME} Git hash: ${PROJECT_GIT_HASH}")

# Enforce Consistent Versioning
if(NOT ${PROJECT_VERSION_MAJOR}.${PROJECT_VERSION_MINOR} VERSION_EQUAL ${TRIQS_VERSION_MAJOR}.${TRIQS_VERSION_MINOR})
  message(FATAL_ERROR "The ${PROJECT_NAME} version ${PROJECT_VERSION} is not compatible with TRIQS version ${TRIQS_VERSION}.")
endif()

# Default Install directory to TRIQS_ROOT if not given or invalid.
if(CMAKE_INSTALL_PREFIX_INITIALIZED_TO_DEFAULT OR (NOT IS_ABSOLUTE ${CMAKE_INSTALL_PREFIX}))
  message(STATUS "No install prefix given (or invalid). Defaulting to TRIQS_ROOT")
  set(CMAKE_INSTALL_PREFIX ${TRIQS_ROOT} CACHE PATH "default install path" FORCE)
  set(CMAKE_INSTALL_PREFIX_INITIALIZED_TO_DEFAULT FALSE)
endif()
if(NOT IS_SUBPROJECT)
  message(STATUS "-------- CMAKE_INSTALL_PREFIX: ${CMAKE_INSTALL_PREFIX} --------")
endif()
set(${PROJECT_NAME}_BINARY_DIR ${PROJECT_BINARY_DIR} CACHE STRING "Binary directory of the ${PROJECT_NAME} Project")

# Make additional Find Modules available
list(APPEND CMAKE_MODULE_PATH ${PROJECT_SOURCE_DIR}/share/cmake/Modules)

# ############
# CMake Options

# Default to Release build type
if(NOT CMAKE_BUILD_TYPE)
  set(CMAKE_BUILD_TYPE Release CACHE STRING "Type of build" FORCE)
endif()
message(STATUS "-------- BUILD-TYPE: ${CMAKE_BUILD_TYPE} --------")


# --- Define the w2dynamics interface version numbers and get the git hash
set(W2DYN_GIT_HASH d6e2d392af54fd28404d667644bd36790bc5ff25)
message(STATUS "w2dynamics git hash: ${W2DYN_GIT_HASH}")

# --- Build w2dynamics as an external project
get_property(FFTW_LIBRARIES TARGET triqs::fftw PROPERTY INTERFACE_LINK_LIBRARIES)

include(ExternalProject)
ExternalProject_Add(w2dynamics
  PREFIX w2dyn_project
  GIT_REPOSITORY https://github.com/w2dynamics/w2dynamics
  GIT_TAG ${W2DYN_GIT_HASH}
  GIT_CONFIG advice.detachedHead=false
  CMAKE_ARGS -DCMAKE_INSTALL_PREFIX=${CMAKE_INSTALL_PREFIX}
             -DCMAKE_BUILD_TYPE=${CMAKE_BUILD_TYPE}
             -DPYTHON_EXECUTABLE=${TRIQS_PYTHON_EXECUTABLE}
             -DCMAKE_CXX_COMPILER=${CMAKE_CXX_COMPILER}
             -DCMAKE_Fortran_COMPILER=${CMAKE_Fortran_COMPILER}
             -DFFTW_LIBRARIES=${FFTW_LIBRARIES}
  INSTALL_COMMAND ""
  PATCH_COMMAND ${TRIQS_GIT_EXECUTABLE} checkout . && ${TRIQS_GIT_EXECUTABLE} apply ${PROJECT_SOURCE_DIR}/w2dynamics.patch
)

set(W2DYN_ROOT ${PROJECT_BINARY_DIR}/w2dyn_project/src/w2dynamics)
install(DIRECTORY ${W2DYN_ROOT}/w2dyn DESTINATION ${TRIQS_PYTHON_LIB_DEST_ROOT} FILES_MATCHING PATTERN "*.py" PATTERN "*.so" PATTERN "configspec")
if(NOT IS_SUBPROJECT)
  message(STATUS "-------- BUILD-TYPE: ${CMAKE_BUILD_TYPE} --------")
endif()

# Python Support
if(NOT TRIQS_WITH_PYTHON_SUPPORT)
  message(FATAL_ERROR "TRIQS was installed without Python support. Cannot build the Python Interface. Disable the build with -DPythonSupport=OFF")
endif()

# Documentation
option(Build_Documentation "Build documentation" OFF)

# Testing
option(Build_Tests "Build tests" ON)
if(Build_Tests)
  enable_testing()
endif()

# Build static libraries by default
option(BUILD_SHARED_LIBS "Enable compilation of shared libraries" OFF)

# ############
# Global Compilation Settings

# Export the list of compile-commands into compile_commands.json
set(CMAKE_EXPORT_COMPILE_COMMANDS ON)

# Disable compiler extensions
set(CMAKE_CXX_EXTENSIONS OFF)

# Provide additional debugging information for Debug builds
add_compile_options($<$<CONFIG:Debug>:-ggdb3>)

# Create an Interface target for compiler warnings
add_library(${PROJECT_NAME}_warnings INTERFACE)
target_compile_options(${PROJECT_NAME}_warnings
  INTERFACE
    -Wall
    -Wextra
    -Wpedantic
    -Wno-sign-compare
    $<$<CXX_COMPILER_ID:GNU>:-Wno-comma-subscript>
    $<$<CXX_COMPILER_ID:GNU>:-Wshadow=local>
    $<$<CXX_COMPILER_ID:GNU>:-Wno-attributes>
    $<$<CXX_COMPILER_ID:Clang>:-Wno-deprecated-comma-subscript>
    $<$<CXX_COMPILER_ID:Clang>:-Wno-unknown-warning-option>
    $<$<CXX_COMPILER_ID:Clang>:-Wshadow>
    $<$<CXX_COMPILER_ID:Clang>:-Wno-gcc-compat>
    $<$<CXX_COMPILER_ID:Clang>:-Wno-c++20-extensions>
    $<$<CXX_COMPILER_ID:AppleClang>:-Wno-deprecated-comma-subscript>
    $<$<CXX_COMPILER_ID:AppleClang>:-Wno-unknown-warning-option>
    $<$<CXX_COMPILER_ID:AppleClang>:-Wshadow>
    $<$<CXX_COMPILER_ID:AppleClang>:-Wno-gcc-compat>
    $<$<CXX_COMPILER_ID:AppleClang>:-Wno-c++20-extensions>
)

# #############
# Build Project

# Find / Build dependencies
add_subdirectory(deps)

# Tests
if(Build_Tests)
  add_subdirectory(test)
endif()

# Python
add_subdirectory(python/w2dyn_cthyb)

# Docs
if(Build_Documentation)
  add_subdirectory(doc)
endif()

# Additional configuration files
add_subdirectory(share)

# #############
# Debian Package

option(BUILD_DEBIAN_PACKAGE "Build a deb package" OFF)
if(BUILD_DEBIAN_PACKAGE AND NOT IS_SUBPROJECT)
  if(NOT CMAKE_INSTALL_PREFIX STREQUAL "/usr")
    message(FATAL_ERROR "CMAKE_INSTALL_PREFIX must be /usr for packaging")
  endif()
  set(CPACK_PACKAGE_NAME ${PROJECT_NAME})
  set(CPACK_GENERATOR "DEB")
  set(CPACK_PACKAGE_VERSION ${PROJECT_VERSION})
  set(CPACK_PACKAGE_CONTACT "https://github.com/TRIQS/${PROJECT_NAME}")
  execute_process(COMMAND dpkg --print-architecture OUTPUT_VARIABLE CMAKE_DEBIAN_PACKAGE_ARCHITECTURE OUTPUT_STRIP_TRAILING_WHITESPACE)
  set(CPACK_DEBIAN_PACKAGE_DEPENDS "triqs (>= 3.1)")
  set(CPACK_DEBIAN_PACKAGE_SHLIBDEPS ON)
  set(CPACK_DEBIAN_PACKAGE_GENERATE_SHLIBS ON)
  include(CPack)
endif()<|MERGE_RESOLUTION|>--- conflicted
+++ resolved
@@ -28,11 +28,7 @@
 
 # ############
 # Define Project
-<<<<<<< HEAD
-project(w2dynamics_interface VERSION 3.0.0 LANGUAGES C CXX Fortran)
-=======
-project(app4triqs VERSION 3.1.0 LANGUAGES C CXX)
->>>>>>> 77212097
+project(w2dynamics_interface VERSION 3.1.0 LANGUAGES C CXX)
 get_directory_property(IS_SUBPROJECT PARENT_DIRECTORY)
 
 # ############
