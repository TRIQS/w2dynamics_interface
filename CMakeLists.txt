# ##############################################################################
#
# w2dynamics_interface - An Interface to the w2dynamcis cthyb solver
#
# Copyright (C) 2019 Simons Foundation
#   Authors: N. Wentzell
#
# w2dynamics_interface is free software: you can redistribute it and/or modify it under the
# terms of the GNU General Public License as published by the Free Software
# Foundation, either version 3 of the License, or (at your option) any later
# version.
#
# w2dynamics_interface is distributed in the hope that it will be useful, but WITHOUT ANY
# WARRANTY; without even the implied warranty of MERCHANTABILITY or FITNESS FOR
# A PARTICULAR PURPOSE. See the GNU General Public License for more details.
#
# You should have received a copy of the GNU General Public License along with
# w2dynamics_interface (in the file COPYING.txt in this directory). If not, see
# <http://www.gnu.org/licenses/>.
#
# ##############################################################################

cmake_minimum_required(VERSION 3.20 FATAL_ERROR)
cmake_policy(VERSION 3.20)

# ############
# Define Project
<<<<<<< HEAD
project(w2dynamics_interface VERSION 3.1.0 LANGUAGES C CXX)
=======
project(app4triqs VERSION 3.2.0 LANGUAGES C CXX)
>>>>>>> c8955dcc
get_directory_property(IS_SUBPROJECT PARENT_DIRECTORY)

# ############
# Load TRIQS and CPP2PY
find_package(TRIQS 3.2 REQUIRED)

# Get the git hash & print status
triqs_get_git_hash_of_source_dir(PROJECT_GIT_HASH)
message(STATUS "${PROJECT_NAME} version : ${PROJECT_VERSION}")
message(STATUS "${PROJECT_NAME} Git hash: ${PROJECT_GIT_HASH}")

# Enforce Consistent Versioning
if(NOT ${PROJECT_VERSION_MAJOR}.${PROJECT_VERSION_MINOR} VERSION_EQUAL ${TRIQS_VERSION_MAJOR}.${TRIQS_VERSION_MINOR})
  message(FATAL_ERROR "The ${PROJECT_NAME} version ${PROJECT_VERSION} is not compatible with TRIQS version ${TRIQS_VERSION}.")
endif()

# Default Install directory to TRIQS_ROOT if not given or invalid.
if(CMAKE_INSTALL_PREFIX_INITIALIZED_TO_DEFAULT OR (NOT IS_ABSOLUTE ${CMAKE_INSTALL_PREFIX}))
  message(STATUS "No install prefix given (or invalid). Defaulting to TRIQS_ROOT")
  set(CMAKE_INSTALL_PREFIX ${TRIQS_ROOT} CACHE PATH "default install path" FORCE)
  set(CMAKE_INSTALL_PREFIX_INITIALIZED_TO_DEFAULT FALSE)
endif()
if(NOT IS_SUBPROJECT)
  message(STATUS "-------- CMAKE_INSTALL_PREFIX: ${CMAKE_INSTALL_PREFIX} --------")
endif()
set(${PROJECT_NAME}_BINARY_DIR ${PROJECT_BINARY_DIR} CACHE STRING "Binary directory of the ${PROJECT_NAME} Project")

# Make additional Find Modules available
list(APPEND CMAKE_MODULE_PATH ${PROJECT_SOURCE_DIR}/share/cmake/Modules)

# ############
# CMake Options

# Default to Release build type
if(NOT CMAKE_BUILD_TYPE)
  set(CMAKE_BUILD_TYPE Release CACHE STRING "Type of build" FORCE)
endif()
message(STATUS "-------- BUILD-TYPE: ${CMAKE_BUILD_TYPE} --------")


# --- Define the w2dynamics interface version numbers and get the git hash
set(W2DYN_GIT_HASH d02d8c9973fec34540061ea3ec5705bbd25bdc5b)
message(STATUS "w2dynamics git hash: ${W2DYN_GIT_HASH}")

# --- Build w2dynamics as an external project
get_property(FFTW_LIBRARIES TARGET triqs::fftw PROPERTY INTERFACE_LINK_LIBRARIES)

include(ExternalProject)
ExternalProject_Add(w2dynamics
  PREFIX w2dyn_project
  GIT_REPOSITORY https://github.com/w2dynamics/w2dynamics
  GIT_TAG ${W2DYN_GIT_HASH}
  GIT_CONFIG advice.detachedHead=false
  CMAKE_ARGS -DCMAKE_INSTALL_PREFIX=${CMAKE_INSTALL_PREFIX}
             -DCMAKE_BUILD_TYPE=${CMAKE_BUILD_TYPE}
             -DPYTHON_EXECUTABLE=${TRIQS_PYTHON_EXECUTABLE}
             -DCMAKE_CXX_COMPILER=${CMAKE_CXX_COMPILER}
             -DFFTW_LIBRARIES=${FFTW_LIBRARIES}
  INSTALL_COMMAND ""
  PATCH_COMMAND ${TRIQS_GIT_EXECUTABLE} checkout . && ${TRIQS_GIT_EXECUTABLE} apply ${PROJECT_SOURCE_DIR}/w2dynamics.patch
)

set(W2DYN_ROOT ${PROJECT_BINARY_DIR}/w2dyn_project/src/w2dynamics)
install(DIRECTORY ${W2DYN_ROOT}/w2dyn DESTINATION ${TRIQS_PYTHON_LIB_DEST_ROOT} FILES_MATCHING PATTERN "*.py" PATTERN "*.so" PATTERN "configspec")
if(NOT IS_SUBPROJECT)
  message(STATUS "-------- BUILD-TYPE: ${CMAKE_BUILD_TYPE} --------")
endif()

# Python Support
if(NOT TRIQS_WITH_PYTHON_SUPPORT)
  message(FATAL_ERROR "TRIQS was installed without Python support. Cannot build the Python Interface. Disable the build with -DPythonSupport=OFF")
endif()

# Documentation
option(Build_Documentation "Build documentation" OFF)

# Testing
option(Build_Tests "Build tests" ON)
if(Build_Tests)
  enable_testing()
endif()

# Build static libraries by default
option(BUILD_SHARED_LIBS "Enable compilation of shared libraries" OFF)

# ############
# Global Compilation Settings

# Export the list of compile-commands into compile_commands.json
set(CMAKE_EXPORT_COMPILE_COMMANDS ON)

# Disable compiler extensions
set(CMAKE_CXX_EXTENSIONS OFF)

# Provide additional debugging information for Debug builds
add_compile_options($<$<CONFIG:Debug>:-ggdb3>)

# Create an Interface target for compiler warnings
add_library(${PROJECT_NAME}_warnings INTERFACE)
target_compile_options(${PROJECT_NAME}_warnings
  INTERFACE
    -Wall
    -Wextra
    -Wfloat-conversion
    -Wpedantic
    -Wno-sign-compare
    $<$<CXX_COMPILER_ID:GNU>:-Wno-comma-subscript>
    $<$<CXX_COMPILER_ID:GNU>:-Wshadow=local>
    $<$<CXX_COMPILER_ID:GNU>:-Wno-attributes>
    $<$<CXX_COMPILER_ID:Clang>:-Wno-deprecated-comma-subscript>
    $<$<CXX_COMPILER_ID:Clang>:-Wno-unknown-warning-option>
    $<$<CXX_COMPILER_ID:Clang>:-Wshadow>
    $<$<CXX_COMPILER_ID:Clang>:-Wno-gcc-compat>
    $<$<CXX_COMPILER_ID:Clang>:-Wno-c++20-extensions>
    $<$<CXX_COMPILER_ID:AppleClang>:-Wno-deprecated-comma-subscript>
    $<$<CXX_COMPILER_ID:AppleClang>:-Wno-unknown-warning-option>
    $<$<CXX_COMPILER_ID:AppleClang>:-Wshadow>
    $<$<CXX_COMPILER_ID:AppleClang>:-Wno-gcc-compat>
    $<$<CXX_COMPILER_ID:AppleClang>:-Wno-c++20-extensions>
)

# #############
# Build Project

# Find / Build dependencies
add_subdirectory(deps)

# Tests
if(Build_Tests)
  add_subdirectory(test)
endif()

# Python
add_subdirectory(python/w2dyn_cthyb)

# Docs
if(Build_Documentation)
  add_subdirectory(doc)
endif()

# Additional configuration files
add_subdirectory(share)

# #############
# Debian Package

option(BUILD_DEBIAN_PACKAGE "Build a deb package" OFF)
if(BUILD_DEBIAN_PACKAGE AND NOT IS_SUBPROJECT)
  if(NOT CMAKE_INSTALL_PREFIX STREQUAL "/usr")
    message(FATAL_ERROR "CMAKE_INSTALL_PREFIX must be /usr for packaging")
  endif()
  set(CPACK_PACKAGE_NAME ${PROJECT_NAME})
  set(CPACK_GENERATOR "DEB")
  set(CPACK_PACKAGE_VERSION ${PROJECT_VERSION})
  set(CPACK_PACKAGE_CONTACT "https://github.com/TRIQS/${PROJECT_NAME}")
  execute_process(COMMAND dpkg --print-architecture OUTPUT_VARIABLE CMAKE_DEBIAN_PACKAGE_ARCHITECTURE OUTPUT_STRIP_TRAILING_WHITESPACE)
  set(CPACK_DEBIAN_PACKAGE_DEPENDS "triqs (>= 3.2)")
  set(CPACK_DEBIAN_PACKAGE_SHLIBDEPS ON)
  set(CPACK_DEBIAN_PACKAGE_GENERATE_SHLIBS ON)
  include(CPack)
endif()<|MERGE_RESOLUTION|>--- conflicted
+++ resolved
@@ -25,11 +25,7 @@
 
 # ############
 # Define Project
-<<<<<<< HEAD
-project(w2dynamics_interface VERSION 3.1.0 LANGUAGES C CXX)
-=======
-project(app4triqs VERSION 3.2.0 LANGUAGES C CXX)
->>>>>>> c8955dcc
+project(w2dynamics_interface VERSION 3.2.0 LANGUAGES C CXX)
 get_directory_property(IS_SUBPROJECT PARENT_DIRECTORY)
 
 # ############
