# ##############################################################################
#
# w2dynamics_interface - An Interface to the w2dynamcis cthyb solver
#
# Copyright (C) 2019 Simons Foundation
#   Authors: N. Wentzell
#
# w2dynamics_interface is free software: you can redistribute it and/or modify it under the
# terms of the GNU General Public License as published by the Free Software
# Foundation, either version 3 of the License, or (at your option) any later
# version.
#
# w2dynamics_interface is distributed in the hope that it will be useful, but WITHOUT ANY
# WARRANTY; without even the implied warranty of MERCHANTABILITY or FITNESS FOR
# A PARTICULAR PURPOSE. See the GNU General Public License for more details.
#
# You should have received a copy of the GNU General Public License along with
# w2dynamics_interface (in the file COPYING.txt in this directory). If not, see
# <http://www.gnu.org/licenses/>.
#
# ##############################################################################

cmake_minimum_required(VERSION 3.9.6 FATAL_ERROR)
cmake_policy(VERSION 3.9.6)
if(POLICY CMP0074)
  cmake_policy(SET CMP0074 NEW)
endif()
if(POLICY CMP0077)
  cmake_policy(SET CMP0077 NEW)
endif()

# ############
# Define Project
project(w2dynamics_interface VERSION 3.0.0 LANGUAGES C CXX Fortran)
get_directory_property(IS_SUBPROJECT PARENT_DIRECTORY)

# ############
# Load TRIQS and CPP2PY
find_package(TRIQS 3.0 REQUIRED)

# Get the git hash & print status
triqs_get_git_hash_of_source_dir(PROJECT_GIT_HASH)
message(STATUS "${PROJECT_NAME} version : ${PROJECT_VERSION}")
message(STATUS "${PROJECT_NAME} Git hash: ${PROJECT_GIT_HASH}")

# Enforce Consistent Versioning
if(NOT ${PROJECT_VERSION_MAJOR}.${PROJECT_VERSION_MINOR} VERSION_EQUAL ${TRIQS_VERSION_MAJOR}.${TRIQS_VERSION_MINOR})
  message(FATAL_ERROR "The ${PROJECT_NAME} version ${PROJECT_VERSION} is not compatible with TRIQS version ${TRIQS_VERSION}.")
endif()

# Default Install directory to TRIQS_ROOT if not given or invalid.
if(CMAKE_INSTALL_PREFIX_INITIALIZED_TO_DEFAULT OR (NOT IS_ABSOLUTE ${CMAKE_INSTALL_PREFIX}))
  message(STATUS "No install prefix given (or invalid). Defaulting to TRIQS_ROOT")
  set(CMAKE_INSTALL_PREFIX ${TRIQS_ROOT} CACHE PATH "default install path" FORCE)
  set(CMAKE_INSTALL_PREFIX_INITIALIZED_TO_DEFAULT FALSE)
endif()
if(NOT IS_SUBPROJECT)
  message(STATUS "-------- CMAKE_INSTALL_PREFIX: ${CMAKE_INSTALL_PREFIX} --------")
endif()
set(${PROJECT_NAME}_BINARY_DIR ${PROJECT_BINARY_DIR} CACHE STRING "Binary directory of the ${PROJECT_NAME} Project")

# Make additional Find Modules available
list(APPEND CMAKE_MODULE_PATH ${PROJECT_SOURCE_DIR}/share/cmake/Modules)

# ############
# CMake Options

# Default to Release build type
if(NOT CMAKE_BUILD_TYPE)
  set(CMAKE_BUILD_TYPE Release CACHE STRING "Type of build" FORCE)
endif()
message(STATUS "-------- BUILD-TYPE: ${CMAKE_BUILD_TYPE} --------")


# --- Define the w2dynamics interface version numbers and get the git hash
set(W2DYN_GIT_HASH ccb08aec8c40f7837126df7142cf18be1948c4fc)
message(STATUS "w2dynamics git hash: ${W2DYN_GIT_HASH}")

# --- Build w2dynamics as an external project
get_property(FFTW_LIBRARIES TARGET triqs::fftw PROPERTY INTERFACE_LINK_LIBRARIES)

include(ExternalProject)
ExternalProject_Add(w2dynamics
  PREFIX w2dyn_project
  GIT_REPOSITORY https://github.com/wentzell/w2dynamics
  GIT_TAG ${W2DYN_GIT_HASH}
  GIT_CONFIG advice.detachedHead=false
  CMAKE_ARGS -DCMAKE_INSTALL_PREFIX=${CMAKE_INSTALL_PREFIX}
             -DCMAKE_BUILD_TYPE=${CMAKE_BUILD_TYPE}
             -DPYTHON_EXECUTABLE=${TRIQS_PYTHON_EXECUTABLE}
             -DCMAKE_CXX_COMPILER=${CMAKE_CXX_COMPILER}
             -DCMAKE_Fortran_COMPILER=${CMAKE_Fortran_COMPILER}
             -DFFTW_LIBRARIES=${FFTW_LIBRARIES}
  INSTALL_COMMAND ""
)

set(W2DYN_ROOT ${PROJECT_BINARY_DIR}/w2dyn_project/src/w2dynamics)
install(DIRECTORY ${W2DYN_ROOT}/w2dyn DESTINATION ${TRIQS_PYTHON_LIB_DEST_ROOT} FILES_MATCHING PATTERN "*.py" PATTERN "*.so" PATTERN "configspec")
if(NOT IS_SUBPROJECT)
  message(STATUS "-------- BUILD-TYPE: ${CMAKE_BUILD_TYPE} --------")
endif()

# Python Support
if(NOT TRIQS_WITH_PYTHON_SUPPORT)
  message(FATAL_ERROR "TRIQS was installed without Python support. Cannot build the Python Interface. Disable the build with -DPythonSupport=OFF")
endif()

# Documentation
option(Build_Documentation "Build documentation" OFF)

# Testing
option(Build_Tests "Build tests" ON)
if(Build_Tests)
  enable_testing()
endif()

<<<<<<< HEAD
=======
# Build static libraries by default
option(BUILD_SHARED_LIBS "Enable compilation of shared libraries" OFF)

# ############
# Global Compilation Settings

# Export the list of compile-commands into compile_commands.json
set(CMAKE_EXPORT_COMPILE_COMMANDS ON)

# Disable compiler extensions
set(CMAKE_CXX_EXTENSIONS OFF)

# Provide additional debugging information for Debug builds
add_compile_options($<$<CONFIG:Debug>:-ggdb3>)

# Enable Linktime optimizations when available
cmake_policy(SET CMP0069 NEW)
include(CheckIPOSupported)
check_ipo_supported(RESULT ipo_supported)
if(NOT ipo_supported)
  message(STATUS "Linktime optimizations could not be enabled!")
else()
  message(STATUS "Linktime optimizations enabled!")
  set(CMAKE_INTERPROCEDURAL_OPTIMIZATION TRUE)
endif()

# Create an Interface target for compiler warnings
add_library(${PROJECT_NAME}_warnings INTERFACE)
target_compile_options(${PROJECT_NAME}_warnings
  INTERFACE
    -Wall
    -Wextra
    -Wpedantic
    -Wno-sign-compare
    $<$<CXX_COMPILER_ID:GNU>:-Wno-comma-subscript>
    $<$<CXX_COMPILER_ID:GNU>:-Wshadow=local>
    $<$<CXX_COMPILER_ID:GNU>:-Wno-attributes>
    $<$<CXX_COMPILER_ID:Clang>:-Wno-deprecated-comma-subscript>
    $<$<CXX_COMPILER_ID:Clang>:-Wno-unknown-warning-option>
    $<$<CXX_COMPILER_ID:Clang>:-Wshadow>
    $<$<CXX_COMPILER_ID:Clang>:-Wno-gcc-compat>
    $<$<CXX_COMPILER_ID:Clang>:-Wno-c++20-extensions>
    $<$<CXX_COMPILER_ID:AppleClang>:-Wno-deprecated-comma-subscript>
    $<$<CXX_COMPILER_ID:AppleClang>:-Wno-unknown-warning-option>
    $<$<CXX_COMPILER_ID:AppleClang>:-Wshadow>
    $<$<CXX_COMPILER_ID:AppleClang>:-Wno-gcc-compat>
    $<$<CXX_COMPILER_ID:AppleClang>:-Wno-c++20-extensions>
)

>>>>>>> d0c0bc1c
# #############
# Build Project

# Find / Build dependencies
add_subdirectory(deps)

# Tests
if(Build_Tests)
  add_subdirectory(test)
endif()

# Python
add_subdirectory(python/w2dyn_cthyb)

# Docs
if(Build_Documentation)
  add_subdirectory(doc)
endif()

# Additional configuration files
add_subdirectory(share)

# #############
# Debian Package

option(BUILD_DEBIAN_PACKAGE "Build a deb package" OFF)
if(BUILD_DEBIAN_PACKAGE AND NOT IS_SUBPROJECT)
  if(NOT CMAKE_INSTALL_PREFIX STREQUAL "/usr")
    message(FATAL_ERROR "CMAKE_INSTALL_PREFIX must be /usr for packaging")
  endif()
  set(CPACK_PACKAGE_NAME ${PROJECT_NAME})
  set(CPACK_GENERATOR "DEB")
  set(CPACK_PACKAGE_VERSION ${PROJECT_VERSION})
  set(CPACK_PACKAGE_CONTACT "https://github.com/TRIQS/${PROJECT_NAME}")
  execute_process(COMMAND dpkg --print-architecture OUTPUT_VARIABLE CMAKE_DEBIAN_PACKAGE_ARCHITECTURE OUTPUT_STRIP_TRAILING_WHITESPACE)
  set(CPACK_DEBIAN_PACKAGE_DEPENDS "triqs (>= 3.0)")
  set(CPACK_DEBIAN_PACKAGE_SHLIBDEPS ON)
  set(CPACK_DEBIAN_PACKAGE_GENERATE_SHLIBS ON)
  include(CPack)
endif()<|MERGE_RESOLUTION|>--- conflicted
+++ resolved
@@ -114,8 +114,6 @@
   enable_testing()
 endif()
 
-<<<<<<< HEAD
-=======
 # Build static libraries by default
 option(BUILD_SHARED_LIBS "Enable compilation of shared libraries" OFF)
 
@@ -165,7 +163,6 @@
     $<$<CXX_COMPILER_ID:AppleClang>:-Wno-c++20-extensions>
 )
 
->>>>>>> d0c0bc1c
 # #############
 # Build Project
 
