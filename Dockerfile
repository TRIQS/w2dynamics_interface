# See ../triqs/packaging for other options
FROM flatironinstitute/triqs:unstable-ubuntu-clang
ARG APPNAME=w2dynamics_interface

RUN apt-get install -y libnfft3-dev || yum install -y nfft-devel || dnf install -y 'https://download-ib01.fedoraproject.org/pub/epel/7/x86_64/Packages/n/nfft-3.3.2-1.el7.x86_64.rpm' 'https://download-ib01.fedoraproject.org/pub/epel/7/x86_64/Packages/n/nfft-devel-3.3.2-1.el7.x86_64.rpm'

COPY requirements.txt /src/$APPNAME/requirements.txt
RUN pip3 install -r /src/$APPNAME/requirements.txt

COPY --chown=build . $SRC/$APPNAME
WORKDIR $BUILD/$APPNAME
RUN chown build .
USER build
ARG BUILD_ID
<<<<<<< HEAD
ENV CXXFLAGS=""
RUN cmake $SRC/$APPNAME -DTRIQS_ROOT=${INSTALL} -DBuild_Documentation=${BUILD_DOC} -DBuild_Deps=Always && make -j1 || make -j1 VERBOSE=1
=======
ARG CMAKE_ARGS
RUN cmake $SRC/$APPNAME -DTRIQS_ROOT=${INSTALL} -DBuild_Deps=Always $CMAKE_ARGS && make -j4 || make -j1 VERBOSE=1
>>>>>>> a27e231c
USER root
RUN make install<|MERGE_RESOLUTION|>--- conflicted
+++ resolved
@@ -12,12 +12,7 @@
 RUN chown build .
 USER build
 ARG BUILD_ID
-<<<<<<< HEAD
-ENV CXXFLAGS=""
-RUN cmake $SRC/$APPNAME -DTRIQS_ROOT=${INSTALL} -DBuild_Documentation=${BUILD_DOC} -DBuild_Deps=Always && make -j1 || make -j1 VERBOSE=1
-=======
 ARG CMAKE_ARGS
 RUN cmake $SRC/$APPNAME -DTRIQS_ROOT=${INSTALL} -DBuild_Deps=Always $CMAKE_ARGS && make -j4 || make -j1 VERBOSE=1
->>>>>>> a27e231c
 USER root
 RUN make install