--- conflicted
+++ resolved
@@ -5,13 +5,9 @@
 COPY requirements.txt /src/$APPNAME/requirements.txt
 RUN pip install -r /src/$APPNAME/requirements.txt
 
-<<<<<<< HEAD
 RUN apt-get install -y libnfft3-dev || yum install -y nfft-devel
 
-COPY . $SRC/$APPNAME
-=======
 COPY --chown=build . $SRC/$APPNAME
->>>>>>> 6a61fe07
 WORKDIR $BUILD/$APPNAME
 RUN chown build .
 USER build
